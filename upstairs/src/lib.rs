--- conflicted
+++ resolved
@@ -4,11 +4,7 @@
 #![allow(clippy::mutex_atomic)]
 
 use std::clone::Clone;
-<<<<<<< HEAD
-use std::collections::{BTreeMap, HashMap, VecDeque};
-=======
-use std::collections::{HashMap, HashSet, VecDeque};
->>>>>>> 9b0f76cb
+use std::collections::{BTreeMap, HashMap, HashSet, VecDeque};
 use std::convert::TryFrom;
 use std::fmt;
 use std::fmt::{Debug, Formatter};
@@ -136,9 +132,9 @@
     /// implemented for those.
     async fn replace_downstairs(
         &self,
-        id: Uuid,
-        old: SocketAddr,
-        new: SocketAddr,
+        _id: Uuid,
+        _old: SocketAddr,
+        _new: SocketAddr,
     ) -> Result<ReplaceResult, CrucibleError> {
         panic!("should never hit here!");
     }
@@ -643,28 +639,19 @@
                 dependencies,
                 writes,
             } => {
-<<<<<<< HEAD
+                let deps = u
+                    .live_repair_dep_check(
+                        client_id,
+                        dependencies.clone(),
+                        new_id,
+                    )
+                    .await;
                 cdt::ds__write__io__start!(|| (new_id, client_id as u64));
                 fw.send(Message::Write {
                     upstairs_id: u.uuid,
                     session_id: u.session_id,
                     job_id: new_id,
-                    dependencies: dependencies.clone(),
-=======
-                let deps = u
-                    .live_repair_dep_check(
-                        client_id,
-                        dependencies.clone(),
-                        *new_id,
-                    )
-                    .await;
-                cdt::ds__write__io__start!(|| (*new_id, client_id as u64));
-                fw.send(Message::Write {
-                    upstairs_id: u.uuid,
-                    session_id: u.session_id,
-                    job_id: *new_id,
                     dependencies: deps.clone(),
->>>>>>> 9b0f76cb
                     writes: writes.clone(),
                 })
                 .await?
@@ -677,7 +664,7 @@
                     .live_repair_dep_check(
                         client_id,
                         dependencies.clone(),
-                        *new_id,
+                        new_id,
                     )
                     .await;
                 cdt::ds__write__unwritten__io__start!(|| (
@@ -687,13 +674,8 @@
                 fw.send(Message::WriteUnwritten {
                     upstairs_id: u.uuid,
                     session_id: u.session_id,
-<<<<<<< HEAD
                     job_id: new_id,
-                    dependencies: dependencies.clone(),
-=======
-                    job_id: *new_id,
                     dependencies: deps.clone(),
->>>>>>> 9b0f76cb
                     writes: writes.clone(),
                 })
                 .await?
@@ -705,24 +687,11 @@
                 snapshot_details,
                 extent_limit,
             } => {
-<<<<<<< HEAD
-                // This is a flush so we have to determine if there is an
-                // extent_limit value for this downstairs.  Use the client ID
-                // to get the Option<limit> for our unique client.
-                let extent_limit =
-                    u.downstairs.lock().await.extent_limit[client_id as usize];
-                cdt::ds__flush__io__start!(|| (new_id, client_id as u64));
-                fw.send(Message::Flush {
-                    upstairs_id: u.uuid,
-                    session_id: u.session_id,
-                    job_id: new_id,
-                    dependencies: dependencies.clone(),
-=======
                 let deps = u
                     .live_repair_dep_check(
                         client_id,
                         dependencies.clone(),
-                        *new_id,
+                        new_id,
                     )
                     .await;
                 // If our downstairs is under repair, then include any extent
@@ -735,13 +704,12 @@
                 } else {
                     None
                 };
-                cdt::ds__flush__io__start!(|| (*new_id, client_id as u64));
+                cdt::ds__flush__io__start!(|| (new_id, client_id as u64));
                 fw.send(Message::Flush {
                     upstairs_id: u.uuid,
                     session_id: u.session_id,
-                    job_id: *new_id,
+                    job_id: new_id,
                     dependencies: deps.clone(),
->>>>>>> 9b0f76cb
                     flush_number,
                     gen_number,
                     snapshot_details,
@@ -753,28 +721,19 @@
                 dependencies,
                 requests,
             } => {
-<<<<<<< HEAD
+                let deps = u
+                    .live_repair_dep_check(
+                        client_id,
+                        dependencies.clone(),
+                        new_id,
+                    )
+                    .await;
                 cdt::ds__read__io__start!(|| (new_id, client_id as u64));
                 fw.send(Message::ReadRequest {
                     upstairs_id: u.uuid,
                     session_id: u.session_id,
                     job_id: new_id,
-                    dependencies: dependencies.clone(),
-=======
-                let deps = u
-                    .live_repair_dep_check(
-                        client_id,
-                        dependencies.clone(),
-                        *new_id,
-                    )
-                    .await;
-                cdt::ds__read__io__start!(|| (*new_id, client_id as u64));
-                fw.send(Message::ReadRequest {
-                    upstairs_id: u.uuid,
-                    session_id: u.session_id,
-                    job_id: *new_id,
                     dependencies: deps.clone(),
->>>>>>> 9b0f76cb
                     requests,
                 })
                 .await?
@@ -800,22 +759,17 @@
                     .live_repair_dep_check(
                         client_id,
                         dependencies.clone(),
-                        *new_id,
+                        new_id,
                     )
                     .await;
-                cdt::ds__close__start!(|| (*new_id, client_id as u64, extent));
+                cdt::ds__close__start!(|| (new_id, client_id as u64, extent));
                 if repair_downstairs.contains(&client_id) {
                     // We are the downstairs being repaired, so just close.
                     fw.send(Message::ExtentLiveClose {
                         upstairs_id: u.uuid,
                         session_id: u.session_id,
-<<<<<<< HEAD
                         job_id: new_id,
-                        dependencies: dependencies.clone(),
-=======
-                        job_id: *new_id,
                         dependencies: deps.clone(),
->>>>>>> 9b0f76cb
                         extent_id: extent,
                     })
                     .await?
@@ -823,13 +777,8 @@
                     fw.send(Message::ExtentLiveFlushClose {
                         upstairs_id: u.uuid,
                         session_id: u.session_id,
-<<<<<<< HEAD
                         job_id: new_id,
-                        dependencies: dependencies.clone(),
-=======
-                        job_id: *new_id,
                         dependencies: deps.clone(),
->>>>>>> 9b0f76cb
                         extent_id: extent,
                         flush_number,
                         gen_number,
@@ -848,21 +797,16 @@
                     .live_repair_dep_check(
                         client_id,
                         dependencies.clone(),
-                        *new_id,
+                        new_id,
                     )
                     .await;
-                cdt::ds__repair__start!(|| (*new_id, client_id as u64, extent));
+                cdt::ds__repair__start!(|| (new_id, client_id as u64, extent));
                 if repair_downstairs.contains(&client_id) {
                     fw.send(Message::ExtentLiveRepair {
                         upstairs_id: u.uuid,
                         session_id: u.session_id,
-<<<<<<< HEAD
                         job_id: new_id,
-                        dependencies: dependencies.clone(),
-=======
-                        job_id: *new_id,
                         dependencies: deps.clone(),
->>>>>>> 9b0f76cb
                         extent_id: extent,
                         source_client_id: source_downstairs,
                         source_repair_address,
@@ -872,7 +816,7 @@
                     fw.send(Message::ExtentLiveNoOp {
                         upstairs_id: u.uuid,
                         session_id: u.session_id,
-                        job_id: *new_id,
+                        job_id: new_id,
                         dependencies: deps.clone(),
                     })
                     .await?
@@ -886,20 +830,15 @@
                     .live_repair_dep_check(
                         client_id,
                         dependencies.clone(),
-                        *new_id,
+                        new_id,
                     )
                     .await;
-                cdt::ds__reopen__start!(|| (*new_id, client_id as u64, extent));
+                cdt::ds__reopen__start!(|| (new_id, client_id as u64, extent));
                 fw.send(Message::ExtentLiveReopen {
                     upstairs_id: u.uuid,
                     session_id: u.session_id,
-<<<<<<< HEAD
                     job_id: new_id,
-                    dependencies: dependencies.clone(),
-=======
-                    job_id: *new_id,
                     dependencies: deps.clone(),
->>>>>>> 9b0f76cb
                     extent_id: extent,
                 })
                 .await?
@@ -909,20 +848,15 @@
                     .live_repair_dep_check(
                         client_id,
                         dependencies.clone(),
-                        *new_id,
+                        new_id,
                     )
                     .await;
-                cdt::ds__noop__start!(|| (*new_id, client_id as u64));
+                cdt::ds__noop__start!(|| (new_id, client_id as u64));
                 fw.send(Message::ExtentLiveNoOp {
                     upstairs_id: u.uuid,
                     session_id: u.session_id,
-<<<<<<< HEAD
                     job_id: new_id,
-                    dependencies: dependencies.clone(),
-=======
-                    job_id: *new_id,
                     dependencies: deps.clone(),
->>>>>>> 9b0f76cb
                 })
                 .await?
             }
@@ -2734,16 +2668,16 @@
      * Errors recorded, indexed by client ID.
      */
     downstairs_errors: HashMap<u8, u64>, // client id -> errors
-<<<<<<< HEAD
-    ds_active: BTreeMap<u64, DownstairsIO>,
-    ds_new: Vec<Vec<u64>>,
-
-=======
 
     /**
      * The active list of IO for the downstairs.
      */
-    ds_active: HashMap<u64, DownstairsIO>,
+    ds_active: BTreeMap<u64, DownstairsIO>,
+
+    /**
+     * XXX
+     */
+    ds_new: Vec<Vec<u64>>,
 
     /**
      * Jobs that have been skipped, indexed by client ID.
@@ -2753,7 +2687,6 @@
     /**
      * The next Job ID this Upstairs should use for downstairs work.
      */
->>>>>>> 9b0f76cb
     next_id: u64,
 
     /**
@@ -2883,13 +2816,9 @@
             ds_state: vec![DsState::New; 3],
             ds_last_flush: vec![0; 3],
             downstairs_errors: HashMap::new(),
-<<<<<<< HEAD
             ds_active: BTreeMap::new(),
             ds_new: vec![Vec::new(); 3],
-=======
-            ds_active: HashMap::new(),
             ds_skipped_jobs: [HashSet::new(), HashSet::new(), HashSet::new()],
->>>>>>> 9b0f76cb
             completed: AllocRingBuffer::with_capacity(2048),
             completed_jobs: AllocRingBuffer::with_capacity(8),
             next_id: 1000,
@@ -3390,16 +3319,13 @@
                 }
             }
         }
-<<<<<<< HEAD
 
         for ds_id in retire_check {
             self.retire_check(ds_id);
         }
 
-=======
         // As this downstairs is now faulted, we clear the extent_limit.
         self.extent_limit[client_id as usize] = None;
->>>>>>> 9b0f76cb
         notify_guest
     }
 
@@ -4552,19 +4478,15 @@
 
             // Retire all the jobs that happened before and including this
             // flush.
+            let mut retired = Vec::new();
 
             loop {
                 let id = match self.ds_active.keys().next() {
-                    Some(id) if *id > ds_id => return,
-                    None => return,
+                    Some(id) if *id > ds_id => break,
+                    None => break,
                     Some(id) => *id,
                 };
 
-<<<<<<< HEAD
-=======
-            let mut retired = Vec::new();
-            for id in kvec.iter() {
->>>>>>> 9b0f76cb
                 // Remove everything before this flush (because flushes depend
                 // on everything, and everything depends on flushes).
                 assert!(id <= ds_id);
@@ -4584,17 +4506,9 @@
                     continue;
                 }
                 assert_eq!(wc.error + wc.skipped + wc.done, 3);
-<<<<<<< HEAD
                 assert!(!self.completed.contains(&id));
 
-                let oj = self.ds_active.remove(&id).unwrap();
-                assert_eq!(oj.ack_status, AckStatus::Acked);
-                self.completed.push(id);
-=======
-
-                assert!(!self.completed.contains(id));
-
-                let oj = self.ds_active.get(id).unwrap();
+                let oj = self.ds_active.get(&id).unwrap();
                 if oj.ack_status != AckStatus::Acked {
                     warn!(
                         self.log,
@@ -4604,12 +4518,11 @@
                     );
                     continue;
                 }
-                let oj = self.ds_active.remove(id).unwrap();
+                let oj = self.ds_active.remove(&id).unwrap();
                 assert_eq!(oj.ack_status, AckStatus::Acked);
-                assert_eq!(oj.ds_id, *id);
+                assert_eq!(oj.ds_id, id);
                 retired.push(oj.ds_id);
-                self.completed.push(*id);
->>>>>>> 9b0f76cb
+                self.completed.push(id);
                 let summary = oj.io_summarize();
                 self.completed_jobs.push(summary);
                 for cid in 0..3 {
@@ -6063,15 +5976,9 @@
             } else if (job.work.is_write() | job.work.is_repair())
                 && impacted_blocks.conflicts(&job.impacted_blocks)
             {
-<<<<<<< HEAD
-                // If this is a write and it impacts the same blocks as
-                // something already active, create a dependency.
-                dep.push(*id);
-=======
                 // If this is a write or repair and it impacts the same blocks
                 // as something already active, create a dependency.
-                dep.push(**job_id);
->>>>>>> 9b0f76cb
+                dep.push(*id);
             }
         }
 
