--- conflicted
+++ resolved
@@ -1772,21 +1772,12 @@
                 if up_c.downstairs.lock().await.ds_state[client_id as usize]
                     == DsState::Faulted
                 {
-<<<<<<< HEAD
-                    bail!(
-                        "[{}] exits pm_task, this downstairs faulted",
-                        client_id
-                    );
-=======
                     warn!(
                         up_c.log,
                         "[{}] will exit pm_task, this downstairs faulted",
                         client_id
                     );
-                    // Until OnlineRepair is actually supported, we are
-                    // doing more harm than good by remaining up.
                     bail!("[{}] This downstairs now faulted", client_id);
->>>>>>> 47f35695
                 }
 
                 if up_c.ds_deactivate(client_id).await {
@@ -6244,13 +6235,8 @@
                 match old_state {
                     DsState::Active
                     | DsState::Repair
-<<<<<<< HEAD
                     | DsState::LiveRepair
                     | DsState::LiveRepairReady
-=======
-                    | DsState::OnlineRepair
-                    | DsState::OnlineRepairReady
->>>>>>> 47f35695
                     | DsState::Offline
                     | DsState::Replay => {} /* Okay */
                     _ => {
@@ -6313,9 +6299,6 @@
                 assert_eq!(old_state, DsState::LiveRepairReady);
             }
             DsState::LiveRepairReady => {
-                assert_eq!(old_state, DsState::Faulted);
-            }
-            DsState::OnlineRepairReady => {
                 assert_eq!(old_state, DsState::Faulted);
             }
             DsState::New => {
@@ -7152,11 +7135,7 @@
          */
         let ds_state = ds.ds_state[client_id as usize];
         match ds_state {
-<<<<<<< HEAD
             DsState::Active | DsState::Repair | DsState::LiveRepair => {}
-            DsState::Faulted => {}
-=======
-            DsState::Active | DsState::Repair => {}
             DsState::Faulted => {
                 error!(
                     self.log,
@@ -7166,7 +7145,6 @@
                 );
                 return Err(CrucibleError::NoLongerActive.into());
             }
->>>>>>> 47f35695
             _ => {
                 warn!(
                     self.log,
@@ -9317,7 +9295,7 @@
         // Only downstairs in these states are checked.
         match ds.ds_state[cid as usize] {
             DsState::Active
-            | DsState::OnlineRepair
+            | DsState::LiveRepair
             | DsState::Offline
             | DsState::Replay => {
                 let work_count = ds.total_live_work(cid);
