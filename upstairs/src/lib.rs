// Copyright 2023 Oxide Computer Company
#![cfg_attr(usdt_need_asm, feature(asm))]
#![cfg_attr(all(target_os = "macos", usdt_need_asm_sym), feature(asm_sym))]
#![allow(clippy::mutex_atomic)]

use std::clone::Clone;
use std::collections::{HashMap, HashSet, VecDeque};
use std::convert::TryFrom;
use std::fmt;
use std::fmt::{Debug, Formatter};
use std::io::{Read, Result as IOResult, Seek, SeekFrom, Write};
use std::net::SocketAddr;
use std::pin::Pin;
use std::sync::Arc;
use std::time::Duration;

pub use crucible_client_types::{CrucibleOpts, VolumeConstructionRequest};
pub use crucible_common::*;
pub use crucible_protocol::*;

use anyhow::{anyhow, bail, Result};
pub use bytes::{Bytes, BytesMut};
use futures::{SinkExt, StreamExt};
use itertools::Itertools;
use oximeter::types::ProducerRegistry;
use rand::prelude::*;
use ringbuffer::{AllocRingBuffer, RingBufferExt, RingBufferWrite};
use schemars::JsonSchema;
use serde::{Deserialize, Serialize};
use slog::{debug, error, info, o, warn, Drain, Logger};
use slog_dtrace::{with_drain, ProbeRegistration};
use tokio::net::{TcpSocket, TcpStream};
use tokio::sync::{mpsc, watch, Mutex, MutexGuard, Notify, RwLock};
use tokio::time::{sleep_until, Instant};
use tokio_util::codec::{FramedRead, FramedWrite};
use tracing::{instrument, span, Level};
use usdt::register_probes;
use uuid::Uuid;

use aes_gcm_siv::aead::AeadInPlace;
use aes_gcm_siv::{Aes256GcmSiv, Key, KeyInit, Nonce, Tag};
use rand_chacha::ChaCha20Rng;

pub mod control;
mod pseudo_file;
mod test;

pub mod volume;
pub use volume::Volume;

pub mod in_memory;
pub use in_memory::InMemoryBlockIO;

pub mod block_io;
pub use block_io::{FileBlockIO, ReqwestBlockIO};

pub mod block_req;
pub(crate) use block_req::{BlockReq, BlockReqWaiter};

mod mend;
pub use mend::{DownstairsMend, ExtentFix, RegionMetadata};
pub use pseudo_file::CruciblePseudoFile;

mod stats;
pub use stats::*;

mod impacted_blocks;
pub use impacted_blocks::*;

mod live_repair;
pub use live_repair::{check_for_repair, ExtentInfo, RepairCheck};

use async_trait::async_trait;

/// The BlockIO trait behaves like a physical NVMe disk (or a virtio virtual
/// disk): there is no contract about what order operations that are submitted
/// between flushes are performed in.
#[async_trait]
pub trait BlockIO: Sync {
    async fn activate(&self) -> Result<(), CrucibleError>;

    async fn deactivate(&self) -> Result<(), CrucibleError>;

    async fn query_is_active(&self) -> Result<bool, CrucibleError>;

    // Total bytes of Volume
    async fn total_size(&self) -> Result<u64, CrucibleError>;

    /// Return the block size - this should never change at runtime!
    async fn get_block_size(&self) -> Result<u64, CrucibleError>;

    async fn get_uuid(&self) -> Result<Uuid, CrucibleError>;

    /*
     * `read`, `write`, and `write_unwritten` accept a block offset, and data
     * buffer size must be a multiple of block size.
     */

    async fn read(
        &self,
        offset: Block,
        data: Buffer,
    ) -> Result<(), CrucibleError>;

    async fn write(
        &self,
        offset: Block,
        data: Bytes,
    ) -> Result<(), CrucibleError>;

    async fn write_unwritten(
        &self,
        offset: Block,
        data: Bytes,
    ) -> Result<(), CrucibleError>;

    async fn flush(
        &self,
        snapshot_details: Option<SnapshotDetails>,
    ) -> Result<(), CrucibleError>;

    /// Test call that displays the internal job queue on the upstairs, and
    /// returns the guest side and downstairs side job queue depths.
    async fn show_work(&self) -> Result<WQCounts, CrucibleError>;

    // Common methods for BlockIO

    async fn byte_offset_to_block(
        &self,
        offset: u64,
    ) -> Result<Block, CrucibleError> {
        let bs = self.get_block_size().await?;

        if (offset % bs) != 0 {
            crucible_bail!(OffsetUnaligned);
        }

        Ok(Block::new(offset / bs, bs.trailing_zeros()))
    }

    /*
     * `read_from_byte_offset` and `write_to_byte_offset` accept a byte
     * offset, and data must be a multiple of block size.
     */

    async fn read_from_byte_offset(
        &self,
        offset: u64,
        data: Buffer,
    ) -> Result<(), CrucibleError> {
        if !self.query_is_active().await? {
            return Err(CrucibleError::UpstairsInactive);
        }

        self.read(self.byte_offset_to_block(offset).await?, data)
            .await
    }

    async fn write_to_byte_offset(
        &self,
        offset: u64,
        data: Bytes,
    ) -> Result<(), CrucibleError> {
        if !self.query_is_active().await? {
            return Err(CrucibleError::UpstairsInactive);
        }

        self.write(self.byte_offset_to_block(offset).await?, data)
            .await
    }

    /// Activate if not active.
    async fn conditional_activate(&self) -> Result<(), CrucibleError> {
        if self.query_is_active().await? {
            return Ok(());
        }

        self.activate().await
    }
}

pub type CrucibleBlockIOFuture<'a> = Pin<
    Box<
        dyn futures::Future<Output = Result<(), CrucibleError>>
            + std::marker::Send
            + 'a,
    >,
>;

/// Await on the results of multiple BlockIO operations
///
/// Using [async_trait] with the BlockIO trait will perform Box::pin on the
/// result of the async operation functions. `join_all` is provided here to
/// consume a list of multiple BlockIO operations' futures and await them all.
#[inline]
pub async fn join_all<'a>(
    iter: impl IntoIterator<Item = CrucibleBlockIOFuture<'a>>,
) -> Result<(), CrucibleError> {
    futures::future::join_all(iter)
        .await
        .into_iter()
        .collect::<Result<Vec<()>, CrucibleError>>()
        .map(|_| ())
}

/// DTrace probes in the upstairs
///
/// up__status: This tracks the state of each of the three downstairs
/// as well as the work queue counts for the upstairs work queue and the
/// downstairs work queue.
///
/// For each read/write/flush, we have a DTrace probe at specific
/// points throughout its path through the upstairs.  Below is the basic
/// order of probes an IO will hit as it works its way through the
/// system.
///
/// volume__*__start: This is when the volume layer has received an
/// IO request and has started work on it.
///
/// gw__*__start: This is when the upstairs has taken work from the
/// `guest` structure and created a new `gw_id` used to track this IO
/// through the system.  At the point of this probe, we have already
/// taken two locks, so it's not the very beginning of an IO, but it is
/// as close as we get after the `gw_id` is created.
///
/// up__to__ds_*_start: (Upstairs__to__Downstairs) At this point we have
/// created the structures to track this IO through the Upstairs and added
/// it to internal work queues, including the work queue for the three
/// downstairs tasks that are responsible for sending IO to each
/// downstairs.  This probe firing does not mean that a downstairs task
/// has received or is acting on the IO yet, it just means the notification
/// has been sent.
///
/// ds__*__io__start: This is when a downstairs task puts an IO on the
/// wire to the actual downstairs that will do the work. This probe has
/// both the job ID and the client ID so we can tell the individual
/// downstairs apart.
///
/// ds__*__io_done: An ACK has been received from a downstairs for an IO
/// sent to it. At the point of this probe the IO has just come off the
/// wire and we have not processed it yet.
///
/// up__to__ds__*__done: (Upstairs__to__Downstairs) This is the point where
/// the upstairs has decided that it has enough data to complete an IO
/// and send an ACK back to the guest.  For a read, this could be the the
/// first IO to respond from the downstairs.  For a write/flush, we have
/// two downstairs that have ACK'd the IO.
///
/// gw__*__done: An IO is completed and the Upstairs has sent the
/// completion notice to the guest.
///
/// reqwest__read__[start|done] a probe covering BlockIO reqwest read
/// requests. These happen if a volume has a read only parent and either
/// there is no sub volume, or the sub volume did not contain any data.
///
/// volume__*__done: An IO is completed at the volume layer.
#[usdt::provider(provider = "crucible_upstairs")]
mod cdt {
    use crate::Arg;
    fn up__status(_: String, arg: Arg) {}
    fn volume__read__start(_: u32, _: Uuid) {}
    fn volume__write__start(_: u32, _: Uuid) {}
    fn volume__writeunwritten__start(_: u32, _: Uuid) {}
    fn volume__flush__start(_: u32, _: Uuid) {}
    fn extent__or__start(_: u32) {}
    fn gw__read__start(_: u64) {}
    fn gw__write__start(_: u64) {}
    fn gw__write__unwritten__start(_: u64) {}
    fn gw__flush__start(_: u64) {}
    fn gw__close__start(_: u64, _: u32) {}
    fn gw__repair__start(_: u64, _: u32) {}
    fn gw__noop__start(_: u64) {}
    fn gw__reopen__start(_: u64, _: u32) {}
    fn up__to__ds__read__start(_: u64) {}
    fn up__to__ds__write__start(_: u64) {}
    fn up__to__ds__write__unwritten__start(_: u64) {}
    fn up__to__ds__flush__start(_: u64) {}
    fn ds__read__io__start(_: u64, _: u64) {}
    fn ds__write__io__start(_: u64, _: u64) {}
    fn ds__write__unwritten__io__start(_: u64, _: u64) {}
    fn ds__flush__io__start(_: u64, _: u64) {}
    fn ds__close__start(_: u64, _: u64, _: usize) {}
    fn ds__repair__start(_: u64, _: u64, _: usize) {}
    fn ds__noop__start(_: u64, _: u64) {}
    fn ds__reopen__start(_: u64, _: u64, _: usize) {}
    fn ds__read__io__done(_: u64, _: u64) {}
    fn ds__write__io__done(_: u64, _: u64) {}
    fn ds__write__unwritten__io__done(_: u64, _: u64) {}
    fn ds__flush__io__done(_: u64, _: u64) {}
    fn ds__close__done(_: u64, _: u64) {}
    fn ds__repair__done(_: u64, _: u64) {}
    fn ds__noop__done(_: u64, _: u64) {}
    fn ds__reopen__done(_: u64, _: u64) {}
    fn up__to__ds__read__done(_: u64) {}
    fn up__to__ds__write__done(_: u64) {}
    fn up__to__ds__write__unwritten__done(_: u64) {}
    fn up__to__ds__flush__done(_: u64) {}
    fn gw__read__done(_: u64) {}
    fn gw__write__done(_: u64) {}
    fn gw__write__unwritten__done(_: u64) {}
    fn gw__flush__done(_: u64) {}
    fn gw__close__done(_: u64, _: usize) {}
    fn gw__repair__done(_: u64, _: usize) {}
    fn gw__noop__done(_: u64) {}
    fn gw__reopen__done(_: u64, _: usize) {}
    fn extent__or__done(_: u32) {}
    fn reqwest__read__start(_: u32, _: Uuid) {}
    fn reqwest__read__done(_: u32, _: Uuid) {}
    fn volume__read__done(_: u32, _: Uuid) {}
    fn volume__write__done(_: u32, _: Uuid) {}
    fn volume__writeunwritten__done(_: u32, _: Uuid) {}
    fn volume__flush__done(_: u32, _: Uuid) {}
}

pub fn deadline_secs(secs: u64) -> Instant {
    Instant::now()
        .checked_add(Duration::from_secs(secs))
        .unwrap()
}

/*
 * We are taking a message from the downstairs and translating it into
 * something we can process.  There is some stuff going on here and we
 * should write it down so it's easy to understand.  That's why I'm writing
 * this comment.
 */
#[instrument]
async fn process_message(
    u: &Arc<Upstairs>,
    m: &Message,
    client_id: u8,
    ds_done_tx: &mpsc::Sender<u64>,
) -> Result<()> {
    let (upstairs_id, session_id, ds_id, result, extent_info) = match m {
        Message::Imok => return Ok(()),
        Message::WriteAck {
            upstairs_id,
            session_id,
            job_id,
            result,
        } => {
            cdt::ds__write__io__done!(|| (job_id, client_id as u64));
            (
                *upstairs_id,
                *session_id,
                *job_id,
                result.clone().map(|_| Vec::new()),
                None,
            )
        }
        Message::WriteUnwrittenAck {
            upstairs_id,
            session_id,
            job_id,
            result,
        } => {
            cdt::ds__write__unwritten__io__done!(|| (job_id, client_id as u64));
            (
                *upstairs_id,
                *session_id,
                *job_id,
                result.clone().map(|_| Vec::new()),
                None,
            )
        }
        Message::FlushAck {
            upstairs_id,
            session_id,
            job_id,
            result,
        } => {
            cdt::ds__flush__io__done!(|| (job_id, client_id as u64));
            (
                *upstairs_id,
                *session_id,
                *job_id,
                result.clone().map(|_| Vec::new()),
                None,
            )
        }
        Message::ReadResponse {
            upstairs_id,
            session_id,
            job_id,
            responses,
        } => {
            cdt::ds__read__io__done!(|| (job_id, client_id as u64));
            (*upstairs_id, *session_id, *job_id, responses.clone(), None)
        }
        Message::ExtentLiveCloseAck {
            upstairs_id,
            session_id,
            job_id,
            result,
        } => {
            // Take the result from the live close and store it away.
            let extent_info: Option<ExtentInfo> = match result {
                Ok((g, f, d)) => {
                    debug!(
                        u.log,
                        "[{}] ELC got g:{} f:{} d:{}", client_id, g, f, d
                    );
                    Some(ExtentInfo {
                        generation: *g,
                        flush_number: *f,
                        dirty: *d,
                    })
                }
                Err(e) => {
                    panic!(
                        "[{}] ELC-Ack {} returned error {:?}",
                        client_id, job_id, e
                    );
                }
            };
            cdt::ds__close__done!(|| (job_id, client_id as u64));
            (
                *upstairs_id,
                *session_id,
                *job_id,
                result.clone().map(|_| Vec::new()),
                extent_info,
            )
        }
        Message::ExtentLiveAckId {
            upstairs_id,
            session_id,
            job_id,
            result,
        } => {
            cdt::ds__noop__done!(|| (job_id, client_id as u64));
            cdt::ds__reopen__done!(|| (job_id, client_id as u64));
            (
                *upstairs_id,
                *session_id,
                *job_id,
                result.clone().map(|_| Vec::new()),
                None,
            )
        }
        Message::ExtentLiveRepairAckId {
            upstairs_id,
            session_id,
            job_id,
            result,
        } => {
            cdt::ds__repair__done!(|| (job_id, client_id as u64));
            (
                *upstairs_id,
                *session_id,
                *job_id,
                result.clone().map(|_| Vec::new()),
                None,
            )
        }
        /*
         * For this case, we will (TODO) want to log an error to someone, but
         * I don't think there is anything else we can do.
         */
        x => {
            warn!(u.log, "{} unexpected frame {:?}, IGNORED", client_id, x);
            return Ok(());
        }
    };

    if u.uuid != upstairs_id {
        warn!(
            u.log,
            "[{}] u.uuid {:?} != job {} upstairs_id {:?}!",
            client_id,
            u.uuid,
            ds_id,
            upstairs_id,
        );

        return Err(CrucibleError::UuidMismatch.into());
    }

    if u.session_id != session_id {
        warn!(
            u.log,
            "[{}] u.session_id {:?} != job {} session_id {:?}!",
            client_id,
            u.session_id,
            ds_id,
            session_id,
        );

        return Err(CrucibleError::UuidMismatch.into());
    }

    // Process this operation.  If the processing results in the
    // job being ready to ACK, then send a message on the ds_done
    // channel.  Note that a failed IO still needs to ACK that failure
    // back to the guest.
    match u
        .process_ds_operation(ds_id, client_id, result, extent_info)
        .await
    {
        Ok(notify_guest) => {
            if notify_guest {
                match ds_done_tx.send(ds_id).await {
                    Ok(()) => {}
                    Err(e) => {
                        error!(
                            u.log,
                            "[{}] pm_task: {:?}, sending message to ds_done_tx",
                            client_id,
                            e
                        );
                    }
                }
            }
        }
        Err(e) => {
            error!(u.log, "process_ds_operation error: {:?}", e);
        }
    }
    Ok(())
}

/*
 * This function is called by a worker task after the main task has added
 * work to the hashmap and notified the worker tasks that new work is ready
 * to be serviced. The worker task will walk the hashmap and build a list
 * of new work that it needs to do. It will then iterate through those
 * work items and send them over the wire to this tasks waiting downstairs.
 *
 * V1 flow control, if we have more than X (where X = 100 for now, as we
 * don't know the best value yet, XXX) jobs submitted that we don't have
 * ACKs for, then stop sending more work and let the receive side catch up.
 * We return true if we have more work to do, false if we are all caught up.
 */
#[instrument(skip(fw))]
async fn io_send<WT>(
    u: &Arc<Upstairs>,
    fw: &mut FramedWrite<WT, CrucibleEncoder>,
    client_id: u8,
) -> Result<bool>
where
    WT: tokio::io::AsyncWrite
        + std::marker::Unpin
        + std::marker::Send
        + 'static,
{
    /*
     * Build ourselves a list of all the jobs on the work hashmap that
     * have the job state for our client id in the IOState::New
     *
     * The length of this list (new work for a downstairs) can give us
     * an idea of how that downstairs is doing. If the number of jobs
     * to be submitted is too big (for some value of big) then there is
     * a problem. All sorts of back pressure information can be
     * gathered here. As (for the moment) the same task does both
     * transmit and receive, we can starve the receive side by spending
     * all our time sending work.
     *
     * This XXX is for coming back here and making a better job of
     * flow control.
     */
    let mut new_work = u.downstairs.lock().await.new_work(client_id);

    /*
     * Now we have a list of all the job IDs that are new for our client id.
     * Walk this list and process each job, marking it InProgress as we
     * do the work. We do this in two loops because we can't hold the
     * lock for the hashmap while we do work, and if we release the lock
     * to do work, we would have to start over and look at all jobs in the
     * map to see if they are new.
     *
     * This also allows us to sort the job ids and do them in order they
     * were put into the hashmap, though I don't think that is required.
     */
    new_work.sort_unstable();

    let mut active_count = u.downstairs.lock().await.submitted_work(client_id);
    for new_id in new_work.iter() {
        if active_count >= 100 {
            // Flow control enacted, stop sending work
            return Ok(true);
        }
        /*
         * Walk the list of work to do, update its status as in progress
         * and send the details to our downstairs.
         */
        if u.lossy && random() && random() {
            continue;
        }

        /*
         * If in_progress returns None, it means that this job on this
         * client should be skipped.
         */
        let job = u.downstairs.lock().await.in_progress(*new_id, client_id);
        if job.is_none() {
            continue;
        }

        active_count += 1;
        match job.unwrap() {
            IOop::Write {
                dependencies,
                writes,
            } => {
                let deps = u
                    .live_repair_dep_check(
                        client_id,
                        dependencies.clone(),
                        *new_id,
                    )
                    .await;
                cdt::ds__write__io__start!(|| (*new_id, client_id as u64));
                fw.send(Message::Write {
                    upstairs_id: u.uuid,
                    session_id: u.session_id,
                    job_id: *new_id,
                    dependencies: deps.clone(),
                    writes: writes.clone(),
                })
                .await?
            }
            IOop::WriteUnwritten {
                dependencies,
                writes,
            } => {
                let deps = u
                    .live_repair_dep_check(
                        client_id,
                        dependencies.clone(),
                        *new_id,
                    )
                    .await;
                cdt::ds__write__unwritten__io__start!(|| (
                    *new_id,
                    client_id as u64
                ));
                fw.send(Message::WriteUnwritten {
                    upstairs_id: u.uuid,
                    session_id: u.session_id,
                    job_id: *new_id,
                    dependencies: deps.clone(),
                    writes: writes.clone(),
                })
                .await?
            }
            IOop::Flush {
                dependencies,
                flush_number,
                gen_number,
                snapshot_details,
                extent_limit: _,
            } => {
                let deps = u
                    .live_repair_dep_check(
                        client_id,
                        dependencies.clone(),
                        *new_id,
                    )
                    .await;
                // Include the extent_limit value specific for this client.
                let extent_limit =
                    u.downstairs.lock().await.extent_limit[client_id as usize];
                cdt::ds__flush__io__start!(|| (*new_id, client_id as u64));
                fw.send(Message::Flush {
                    upstairs_id: u.uuid,
                    session_id: u.session_id,
                    job_id: *new_id,
                    dependencies: deps.clone(),
                    flush_number,
                    gen_number,
                    snapshot_details,
                    extent_limit,
                })
                .await?
            }
            IOop::Read {
                dependencies,
                requests,
            } => {
                let deps = u
                    .live_repair_dep_check(
                        client_id,
                        dependencies.clone(),
                        *new_id,
                    )
                    .await;
                cdt::ds__read__io__start!(|| (*new_id, client_id as u64));
                fw.send(Message::ReadRequest {
                    upstairs_id: u.uuid,
                    session_id: u.session_id,
                    job_id: *new_id,
                    dependencies: deps.clone(),
                    requests,
                })
                .await?
            }
            IOop::ExtentClose {
                dependencies: _,
                extent: _,
            } => {
                // This command should never exist on the upstairs side.
                // We only construct it for downstairs IO, after
                // receiving ExtentLiveClose from the upstairs.
                panic!("[{}] Received illegal IOop::ExtentClose", client_id);
            }
            IOop::ExtentFlushClose {
                dependencies,
                extent,
                flush_number,
                gen_number,
                source_downstairs: _,
                repair_downstairs,
            } => {
                let deps = u
                    .live_repair_dep_check(
                        client_id,
                        dependencies.clone(),
                        *new_id,
                    )
                    .await;
                cdt::ds__close__start!(|| (*new_id, client_id as u64, extent));
                if repair_downstairs.contains(&client_id) {
                    // We are the downstairs being repaired, so just close.
                    fw.send(Message::ExtentLiveClose {
                        upstairs_id: u.uuid,
                        session_id: u.session_id,
                        job_id: *new_id,
                        dependencies: deps.clone(),
                        extent_id: extent,
                    })
                    .await?
                } else {
                    fw.send(Message::ExtentLiveFlushClose {
                        upstairs_id: u.uuid,
                        session_id: u.session_id,
                        job_id: *new_id,
                        dependencies: deps.clone(),
                        extent_id: extent,
                        flush_number,
                        gen_number,
                    })
                    .await?
                }
            }
            IOop::ExtentLiveRepair {
                dependencies,
                extent,
                source_downstairs,
                source_repair_address,
                repair_downstairs,
            } => {
                let deps = u
                    .live_repair_dep_check(
                        client_id,
                        dependencies.clone(),
                        *new_id,
                    )
                    .await;
                cdt::ds__repair__start!(|| (*new_id, client_id as u64, extent));
                if repair_downstairs.contains(&client_id) {
                    fw.send(Message::ExtentLiveRepair {
                        upstairs_id: u.uuid,
                        session_id: u.session_id,
                        job_id: *new_id,
                        dependencies: deps.clone(),
                        extent_id: extent,
                        source_client_id: source_downstairs,
                        source_repair_address,
                    })
                    .await?
                } else {
                    fw.send(Message::ExtentLiveNoOp {
                        upstairs_id: u.uuid,
                        session_id: u.session_id,
                        job_id: *new_id,
                        dependencies: deps.clone(),
                    })
                    .await?
                }
            }
            IOop::ExtentLiveReopen {
                dependencies,
                extent,
            } => {
                let deps = u
                    .live_repair_dep_check(
                        client_id,
                        dependencies.clone(),
                        *new_id,
                    )
                    .await;
                cdt::ds__reopen__start!(|| (*new_id, client_id as u64, extent));
                fw.send(Message::ExtentLiveReopen {
                    upstairs_id: u.uuid,
                    session_id: u.session_id,
                    job_id: *new_id,
                    dependencies: deps.clone(),
                    extent_id: extent,
                })
                .await?
            }
            IOop::ExtentLiveNoOp { dependencies } => {
                let deps = u
                    .live_repair_dep_check(
                        client_id,
                        dependencies.clone(),
                        *new_id,
                    )
                    .await;
                cdt::ds__noop__start!(|| (*new_id, client_id as u64));
                fw.send(Message::ExtentLiveNoOp {
                    upstairs_id: u.uuid,
                    session_id: u.session_id,
                    job_id: *new_id,
                    dependencies: deps.clone(),
                })
                .await?
            }
        }
    }
    Ok(false)
}

async fn proc_stream(
    target: &SocketAddr,
    up: &Arc<Upstairs>,
    stream: WrappedStream,
    connected: &mut bool,
    up_coms: &mut UpComs,
) -> Result<()> {
    match stream {
        WrappedStream::Http(sock) => {
            let (read, write) = sock.into_split();

            let fr = FramedRead::new(read, CrucibleDecoder::new());
            let fw = FramedWrite::new(write, CrucibleEncoder::new());

            proc(target, up, fr, fw, connected, up_coms).await
        }
        WrappedStream::Https(stream) => {
            let (read, write) = tokio::io::split(stream);

            let fr = FramedRead::new(read, CrucibleDecoder::new());
            let fw = FramedWrite::new(write, CrucibleEncoder::new());

            proc(target, up, fr, fw, connected, up_coms).await
        }
    }
}

/*
 * Once we have a connection to a downstairs, this task takes over and
 * handles the initial negotiation.
 *
 * The DsState of this downstairs when it leaves this function will
 * determine if it goes into repair mode, or goes straight to receiving
 * IO from the guest.
 */
async fn proc<RT, WT>(
    target: &SocketAddr,
    up: &Arc<Upstairs>,
    mut fr: FramedRead<RT, CrucibleDecoder>,
    mut fw: FramedWrite<WT, CrucibleEncoder>,
    connected: &mut bool,
    up_coms: &mut UpComs,
) -> Result<()>
where
    RT: tokio::io::AsyncRead + std::marker::Unpin + std::marker::Send,
    WT: tokio::io::AsyncWrite
        + std::marker::Unpin
        + std::marker::Send
        + 'static,
{
    // Clear this Downstair's repair address, and let the YesItsMe set it. This
    // works if this Downstairs is new, reconnecting, or was replaced entirely -
    // the repair address could have changed in any of these cases.
    up.ds_clear_repair_address(up_coms.client_id).await;

    // If this Downstairs is returning from being disconnected, we need to call
    // re_new.
    {
        let mut ds = up.downstairs.lock().await;
        let my_state = ds.ds_state[up_coms.client_id as usize];

        info!(
            up.log,
            "[{}] Proc runs for {} in state {}",
            up_coms.client_id,
            target,
            my_state,
        );

        // Verify we are in a valid state at this point.
        match my_state {
            DsState::New | DsState::Disconnected | DsState::Faulted => {} // Ok

            DsState::Offline => {
                /*
                 * This is only applicable for a downstairs that is
                 * returning from being disconnected. Mark any in progress
                 * jobs since the last good flush back to New, as we have
                 * reconnected to this downstairs and will need to replay
                 * any work that we were holding that we did not flush.
                 */
                ds.re_new(up_coms.client_id);
                assert!(ds.extent_limit[up_coms.client_id as usize].is_none());
            }
            _ => {
                panic!(
                    "[{}] failed proc with state {:?}",
                    up_coms.client_id, my_state
                );
            }
        }
    }

    let mut self_promotion = false;

    /*
     * As the "client", we must begin the negotiation.
     */
    let m = Message::HereIAm {
        version: 1,
        upstairs_id: up.uuid,
        session_id: up.session_id,
        gen: up.get_generation().await,
        read_only: up.read_only,
        encrypted: up.encrypted(),
    };
    fw.send(m).await?;

    /*
     * Used to track where we are in the current negotiation.
     */
    let mut negotiated = 0;

    // XXX figure out what deadlines make sense here
    let mut ping_interval = deadline_secs(5);
    let mut timeout_deadline = deadline_secs(50);

    /*
     * Either we get all the way through the negotiation, or we hit the
     * timeout and exit to retry.
     *
     * XXX There are many ways we can handle this, but as we figure out
     * how the upstairs is notified that a DS is new or moving, or other
     * things, this way will work. We will revisit when we have more info.
     *
     * The negotiation flow starts as follows, with the value of the
     * negotiated variable on the left:
     *
     *          Upstairs             Downstairs
     * 0:        HereIAm(...)  --->
     *                         <---  YesItsMe(...)
     *
     * At this point, a downstairs will wait for a PromoteToActive message
     * to be sent to it.  If this is a new upstairs that has not yet
     * connected to a downstairs, then we will wait for the guest to send
     * us this message and pass it down to the downstairs.  If a downstairs
     * is reconnecting after having already been active, then we look at our
     * upstairs guest_io_ready() and, if the upstairs is ready, we send the
     * downstairs the message ourselves that they should promote to active.
     * For downstairs currently in Disconnected or New states, we move to
     * WaitActive, for Faulted or Offline states, we stay in that state..
     *
     * 1: PromoteToActive(uuid)--->
     *                         <---  YouAreNowActive(uuid)
     *
     * YouAreNowActive includes information about the upstairs and session
     * ID and we do some sanity checking here to make sure it all still
     * matches with what we expect.  We next request RegionInfo from the
     * downstairs.
     *
     * 2:    RegionInfoPlease  --->
     *                         <---  RegionInfo(r)
     *
     * At this point the upstairs looks to see what state the downstairs is
     * currently in.  It will be WaitActive, Faulted, or Offline.
     *
     * Depending on which state, we will either choose 3 or 4 next.
     *
     * For the Offline state, the downstairs was connected and verified
     * and some point after that, the connection was lost.  To handle this
     * condition we want to know the last flush this downstairs had ACKd
     * so we can give it whatever work it missed.
     *
     * For WaitActive, it means this downstairs never was "Active" and we
     * have to go through the full compare of this downstairs with other
     * downstairs and make sure they are consistent.  To do that, we will
     * request extent versions and skip over step 3
     * For Faulted, we don't know the condition of the data on the
     * Downstairs, so we transition this downstairs to LiveRepairReady.  We
     * also request extent versions and will have to repair this
     * downstairs, skipping over step 3 as well.
     *
     * (Offline only):
     *
     *          Upstairs             Downstairs
     * 3:       LastFlush(lf)) --->
     *                         <---  LastFlushAck(lf)
     *
     * After receiving our last flush, we now move this downstairs state to
     * Replay and skip ahead to step 5.
     *
     * (WaitActive and LiveRepairReady come here from 2):
     *
     *          Upstairs             Downstairs
     * 4: ExtentVersionsPlease --->
     *                         <---  ExtentVersions(g, v, d)
     *
     * Now with the extent info, Upstairs calls process_downstairs() and
     * if no problems, sends connected=true to the up_listen() task,
     * we set the downstairs to DsState::WaitQuorum and we exit the
     * while loop.
     *
     *
     * 5: Now the downstairs is ready to receive replay IOs from the
     *    upstairs. We set the downstairs to DsState::Replay and the while
     *    loop is exited.
     */
    while !(*connected) {
        tokio::select! {
            /*
             * Don't wait more than 50 seconds to hear from the other side.
             * XXX Timeouts, timeouts: always wrong! Some too short and some
             * too long.
             * TODO: 50 is too long, but what is the correct value?
             */
            _ = sleep_until(timeout_deadline) => {
                bail!("timed out during negotiation");
            }
            _ = sleep_until(ping_interval) => {
                fw.send(Message::Ruok).await?;
                ping_interval = deadline_secs(5);
            }
            r = up_coms.ds_active_rx.changed(),
                if negotiated == 1 && !self_promotion =>
            {
                match r {
                    Ok(_) => {
                        let gen = up_coms.ds_active_rx.borrow();
                        info!(up.log, "[{}] received activate with gen {:?}",
                            up_coms.client_id, *gen);
                    }
                    Err(e) => {
                        error!(up.log, "[{}] received activate error {:?}",
                            up_coms.client_id, e);
                    }
                }
                /*
                 * Promote self to active when message arrives from the Guest.
                 *
                 * This check must only be done when the proper
                 * negotiation step is reached.  If we check too soon, then
                 * we can be out of order.  We also might have self promoted
                 * if the upstairs has already received the request to
                 * activate and this downstairs was not connected at that
                 * time.
                 */
                info!(
                    up.log,
                    "[{}] client got ds_active_rx, promote! session {}",
                    up_coms.client_id,
                    up.session_id,
                );
                self_promotion = true;
                fw.send(Message::PromoteToActive {
                    upstairs_id: up.uuid,
                    session_id: up.session_id,
                    gen: up.get_generation().await,
                }).await?;
            }
            f = fr.next() => {
                // When the downstairs responds, push the deadlines
                timeout_deadline = deadline_secs(50);
                ping_interval = deadline_secs(5);

                match f.transpose()? {
                    None => {
                        // Downstairs disconnected
                        info!(up.log, "[{}] client hung up", up_coms.client_id);
                        return Ok(())
                    }
                    Some(Message::Imok) => {}
                    Some(Message::ReadOnlyMismatch { expected }) => {
                        // Upstairs will never be able to connect, bail
                        bail!(
                            "downstairs read_only is {}, ours is {}!",
                            expected,
                            up.read_only,
                        );
                    }
                    Some(Message::EncryptedMismatch { expected }) => {
                        // Upstairs will never be able to connect, bail
                        bail!(
                            "downstairs encrypted is {}, ours is {}!",
                            expected,
                            up.encrypted(),
                        );
                    }
                    Some(Message::YesItsMe { version, repair_addr }) => {
                        if negotiated != 0 {
                            bail!("Got version already!");
                        }

                        /*
                         * XXX Valid version to compare with should come
                         * from main task. In the future we will also have
                         * to handle a version mismatch.
                         */
                        if version != 1 {
                            up.ds_transition(
                                up_coms.client_id,
                                DsState::BadVersion
                            ).await;
                            bail!("expected version 1, got {}", version);
                        }

                        negotiated = 1;

                        up.ds_set_repair_address(
                            up_coms.client_id, repair_addr,
                        ).await;

                        /*
                         * We only set guest_io_ready after all three downstairs
                         * have gone active, which means the upstairs did
                         * received a request to go active. Since we won't be
                         * getting another request, we can self promote.
                         */
                        if up.guest_io_ready().await {
                            /*
                             * This could be either a reconnect, or a
                             * downstairs that totally failed and now has to
                             * start over and reconcile again.
                             */
                            info!(
                                up.log,
                                "[{}] upstairs guest_io_ready=TRUE, promote! session {}",
                                up_coms.client_id,
                                up.session_id,
                            );
                            self_promotion = true;
                            fw.send(Message::PromoteToActive {
                                upstairs_id: up.uuid,
                                session_id: up.session_id,
                                gen: up.get_generation().await,
                            }).await?;
                        } else {
                            /*
                             * Transition this Downstairs to WaitActive
                             */
                            up.ds_transition(
                                up_coms.client_id,
                                DsState::WaitActive,
                            ).await;

                            /*
                             * If the guest already requested activate, but
                             * the downstairs went away and then came back, we
                             * can resend the activate ourselves.  We set a
                             * local self_promote so we don't send the
                             * promote to active twice.
                             */
                            if up.is_active_requested().await {
                                info!(
                                    up.log,
                                    "[{}] client is_active_req TRUE, promote! session {}",
                                    up_coms.client_id,
                                    up.session_id,
                                );
                                /*
                                 * If there is anything in the ds_active_rx
                                 * channel, clear it out so we don't later
                                 * check it and confuse it for a new request
                                 */
                                {
                                    up_coms.ds_active_rx.borrow_and_update();
                                }
                                self_promotion = true;
                                fw.send(Message::PromoteToActive {
                                    upstairs_id: up.uuid,
                                    session_id: up.session_id,
                                    gen: up.get_generation().await,
                                }).await?;
                            }
                        }
                    }
                    Some(Message::YouAreNowActive {
                        upstairs_id,
                        session_id,
                        gen,
                    }) => {
                        let match_uuid = up.uuid == upstairs_id;
                        let match_session = up.session_id == session_id;
                        let match_gen = up.get_generation().await == gen;
                        let matches_self =
                            match_uuid && match_session && match_gen;

                        if !matches_self {
                            error!(
                                up.log,
                                "[{}] YouAreNowActive didn't match self! {} {} {}",
                                up_coms.client_id,
                                if !match_uuid {
                                    format!(
                                        "UUID {:?} != {:?}",
                                        up.uuid, upstairs_id
                                    )
                                } else {
                                    String::new()
                                },
                                if !match_session {
                                    format!(
                                        "session {:?} != {:?}",
                                        up.session_id, session_id
                                    )
                                } else {
                                    String::new()
                                },
                                if !match_gen {
                                    format!(
                                        "gen {:?} != {:?}",
                                        up.get_generation().await,
                                        gen
                                    )
                                } else {
                                    String::new()
                                },
                            );

                            up.ds_transition(
                                up_coms.client_id, DsState::New
                            ).await;
                            if !match_gen {
                                let gen_error = format!(
                                    "Generation requested:{} found:{}",
                                    gen, up.get_generation().await
                                );
                                up.set_inactive(
                                    CrucibleError::GenerationNumberTooLow(
                                        gen_error.clone()
                                    )
                                )
                                .await;
                                return Err(
                                    CrucibleError::GenerationNumberTooLow(
                                        gen_error
                                    )
                                    .into()
                                );
                            } else {
                                up.set_inactive(
                                    CrucibleError::UuidMismatch
                                )
                                .await;
                                return Err(CrucibleError::UuidMismatch.into());
                            }
                        }

                        if negotiated != 1 {
                            bail!(
                                "Received YouAreNowActive out of order! {}",
                                negotiated
                            );
                        }
                        negotiated = 2;
                        fw.send(Message::RegionInfoPlease).await?;

                    }
                    Some(Message::YouAreNoLongerActive {
                        new_upstairs_id,
                        new_session_id,
                        new_gen,
                    }) => {
                        error!(
                            up.log,
                            "[{}] {} ({}) proc saw YouAreNoLongerActive {:?} {:?} {}",
                            up_coms.client_id,
                            up.uuid,
                            up.session_id,
                            new_upstairs_id,
                            new_session_id,
                            new_gen,
                        );

                        up.ds_transition(up_coms.client_id, DsState::New).await;
                        up.set_inactive(CrucibleError::NoLongerActive).await;

                        // What if the newly active upstairs has the same UUID?
                        if up.uuid == new_upstairs_id {
                            if new_gen > up.get_generation().await {
                                // The next generation of this Upstairs
                                // connected, bail - this generation won't be
                                // able to connect again.
                                bail!(
                                    CrucibleError::GenerationNumberTooLow(
                                        format!("saw YouAreNoLongerActive with \
                                            larger gen {} than ours {}",
                                            new_gen, up.get_generation().await)
                                    )
                                );
                            }

                            // Here, our generation number is greater than or
                            // equal to the newly active Upstairs, which shares
                            // our UUID. We shouldn't have received this
                            // message. The downstairs is confused.
                            bail!(
                                "[{}] {} bad YouAreNoLongerActive, same \
                                upstairs uuid and our gen {} >= new gen {}!",
                                up_coms.client_id,
                                up.uuid,
                                up.get_generation().await,
                                new_gen,
                            );
                        } else {
                            // A new upstairs connected
                            if new_gen > up.get_generation().await {
                                // The next generation of another Upstairs
                                // connected.
                                bail!(
                                    CrucibleError::GenerationNumberTooLow(
                                        format!("saw YouAreNoLongerActive with \
                                            larger gen {} than ours {}",
                                            new_gen, up.get_generation().await)
                                    )
                                );
                            }

                            // Here, our generation number is greater than or
                            // equal to the old one, and it's a new Upstairs. We
                            // shouldn't have received this message. The
                            // downstairs is confused.
                            bail!(
                                "[{}] {} bad YouAreNoLongerActive, different \
                                upstairs uuid {:?} and our gen {} >= new gen \
                                {}!",
                                up_coms.client_id,
                                up.uuid,
                                new_upstairs_id,
                                up.get_generation().await,
                                new_gen,
                            );
                        }

                    }
                    Some(Message::RegionInfo { region_def }) => {
                        if negotiated != 2 {
                            bail!("Received RegionInfo out of order!");
                        }
                        info!(up.log,
                            "[{}] downstairs client at {} has UUID {}",
                            up_coms.client_id, target, region_def.uuid(),
                        );

                        // Add (and/or verify) this region info to our
                        // collection for each downstairs.
                        up.add_ds_region(up_coms.client_id, region_def).await?;

                        // Match on the current state of this downstairs
                        let my_state = {
                            let state = &up.downstairs.lock().await.ds_state;
                            state[up_coms.client_id as usize]
                        };
                        match my_state {
                            DsState::Offline => {
                                /*
                                 * If we are coming from state Offline, then it
                                 * means the downstairs has departed then came
                                 * back in short enough time that it does not
                                 * have to go into full recovery/repair mode.
                                 * If we have verified that the UUID and region
                                 * info is the same, we can reconnect and let
                                 * any outstanding work be replayed to catch
                                 * us up.  We do need to tell the downstairs
                                 * the last flush ID it had ACKd to us.
                                 */
                                let lf = up.last_flush_id(
                                    up_coms.client_id
                                ).await;
                                info!(
                                    up.log,
                                    "[{}] send last flush ID to this DS: {}",
                                    up_coms.client_id, lf);
                                negotiated = 3;
                                fw.send(
                                    Message::LastFlush { last_flush_number: lf }
                                ).await?;

                            }
                            DsState::WaitActive => {
                                /*
                                 * Ask for the current version of all extents.
                                 */
                                negotiated = 4;
                                fw.send(Message::ExtentVersionsPlease).await?;
                            }
                            DsState::Faulted => {
                                /*
                                 * Ask for the current version of all extents.
                                 */
                                negotiated = 4;
                                fw.send(Message::ExtentVersionsPlease).await?;
                            }
                            bad_state => {
                                panic!(
                                    "[{}] join from invalid state {} {} {}",
                                    up_coms.client_id,
                                    bad_state,
                                    up.uuid,
                                    negotiated,
                                );
                            }
                        }
                        up.ds_state_show().await;
                    }
                    Some(Message::LastFlushAck { last_flush_number }) => {
                        if negotiated != 3 {
                            bail!("Received LastFlushAck out of order!");
                        }
                        let my_state = {
                            let state = &up.downstairs.lock().await.ds_state;
                            state[up_coms.client_id as usize]
                        };
                        assert_eq!(my_state, DsState::Offline);
                        info!(
                            up.log,
                            "[{}] replied this last flush ID: {}",
                            up_coms.client_id,
                            last_flush_number,
                        );
                        // Assert now, but this should eventually be an
                        // error and move the downstairs to failed. XXX
                        assert_eq!(
                            up.last_flush_id(up_coms.client_id).await,
                            last_flush_number
                        );
                        up.ds_transition(
                            up_coms.client_id, DsState::Replay
                        ).await;

                        *connected = true;
                        negotiated = 5;
                    },
                    Some(Message::ExtentVersions {
                            gen_numbers, flush_numbers, dirty_bits
                    }) => {
                        if negotiated != 4 {
                            bail!("Received ExtentVersions out of order!");
                        }

                        let my_state = {
                            let state = &up.downstairs.lock().await.ds_state;
                            state[up_coms.client_id as usize]
                        };
                        match my_state {
                            DsState::WaitActive => {
                                up.ds_transition(
                                    up_coms.client_id, DsState::WaitQuorum
                                ).await;
                            }
                            DsState::Faulted => {
                                up.ds_transition(
                                    up_coms.client_id,
                                    DsState::LiveRepairReady,
                                ).await;
                            }
                            _ => {
                                panic!(
                                    "[{}] Downstairs is in invalid state {}",
                                    up_coms.client_id,
                                    my_state,
                                );
                            }
                        }

                        /*
                         * Record this downstairs region info for later
                         * comparison with the other downstairs in this
                         * region set.
                         */
                        let dsr = RegionMetadata {
                            generation: gen_numbers,
                            flush_numbers: flush_numbers.clone(),
                            dirty: dirty_bits,
                        };

                        let old_rm = up.downstairs
                          .lock()
                          .await
                          .region_metadata
                          .insert(up_coms.client_id, dsr);

                        warn!(
                            up.log,
                            "[{}] new RM replaced this: {:?}",
                            up_coms.client_id,
                            old_rm,
                        );
                        negotiated = 5;
                        //up.ds_state_show().await;

                        /*
                         * At this point, we have all we need in the upstairs
                         * to make a decision on what to do next.  Go ahead
                         * and move out of the negotiation phase.
                         */
                        *connected = true;
                    }
                    Some(Message::UuidMismatch { expected_id }) => {
                        /*
                         * XXX Our downstairs is returning a different
                         * UUID then we have, can this happen in a case where
                         * we (the upstairs) should continue to accept work?
                         *
                         * Until we know better, we are going to disable
                         * this upstairs, which will stop the other
                         * downstairs from taking and sending any more
                         * IO.
                         */
                        error!(
                            up.log,
                            "[{}] {} received UuidMismatch, expecting {:?}!",
                            up_coms.client_id, up.uuid, expected_id
                        );
                        up.ds_transition(
                            up_coms.client_id, DsState::Disabled
                        ).await;
                        up.set_inactive(CrucibleError::UuidMismatch).await;
                        if up.uuid == expected_id {
                            /*
                             * Now, this is really going off the rails. Our
                             * downstairs thinks we have a different UUID
                             * and is sending us the UUID of the "new"
                             * downstairs, but that UUID IS our UUID.  So
                             * clearly the downstairs is confused.
                             */
                            bail!(
                                "[{}] {} received bad UuidMismatch, {:?}!",
                                up_coms.client_id, up.uuid, expected_id
                            );
                        }
                        bail!(
                            "[{}] {} received UuidMismatch, expecting {:?}!",
                            up_coms.client_id, up.uuid, expected_id
                        );
                    }
                    Some(m) => {
                        bail!(
                            "[{}] unexpected command {:?} \
                            received in state {}",
                            up_coms.client_id, m, up.ds_state(up_coms.client_id).await
                        );
                    }
                }
            }
        }
    }
    /*
     * Tell up_listen task that a downstairs has completed the negotiation
     * and is ready to either rejoin an active upstairs, or participate
     * in the reconciliation.  The up_listen task will coordinate a
     * reconciliation if necessary.
     */
    if let Err(e) = up_coms
        .ds_status_tx
        .send(Condition {
            target: *target,
            connected: true,
            client_id: up_coms.client_id,
        })
        .await
    {
        bail!(
            "[{}] Failed to send status to main task {:?}",
            up_coms.client_id,
            e
        );
    }

    /*
     * This check is just to make sure we have completed negotiation.
     * But, XXX, this will go away when we redo the state transition code
     * for a downstairs connection.
     */
    assert_eq!(negotiated, 5);
    cmd_loop(up, fr, fw, up_coms).await
}

/*
 * Once we have negotiated a connection to a downstairs, this task takes
 * over and watches the input for changes, indicating that new work in on
 * the work hashmap. We will walk the hashmap on the input signal and get
 * any new work for this specific downstairs and mark that job as in
 * progress.
 *
 * V1 flow control: To enable flow control we have a few things.
 * 1. The boolean more_work variable, that indicates we are in a
 * flow control situation and should check for work to do even if new work
 * has not shown up.
 * 2. A resume timeout that is reset each time we try to do more work but
 * find the sending queue is "full" for some value of full we define in
 * the io_work function.
 * 3. Biased setting for the select loop. We start with looking for work
 * ACK messages before putting more new work on the list, which will
 * enable any downstairs to continue to send completed ACKs.
 *
 * Note that the more_work variable is also used when we have a disconnected
 * downstairs that comes back.  In that situation we also need to take our
 * work queue and resend everything since the last flush that was ACK'd.
 */
async fn cmd_loop<RT, WT>(
    up: &Arc<Upstairs>,
    mut fr: FramedRead<RT, crucible_protocol::CrucibleDecoder>,
    mut fw: FramedWrite<WT, crucible_protocol::CrucibleEncoder>,
    up_coms: &mut UpComs,
) -> Result<()>
where
    RT: tokio::io::AsyncRead + std::marker::Unpin + std::marker::Send,
    WT: tokio::io::AsyncWrite
        + std::marker::Unpin
        + std::marker::Send
        + 'static,
{
    /*
     * The current state of this downstairs client will decide what path
     * we take next.
     * If the state is Replay, then we set more work and move to active.
     * If the state is WQ or repair, then we do the work required to make
     * the three downstairs match each other.
     * If we are ORR, then we wait for the live repair task to discover
     * this and start repairing this downstairs.
     */

    let mut more_work = false;
    let up_state = {
        let active = up.active.lock().await;
        active.up_state
    };
    {
        let mut ds = up.downstairs.lock().await;
        let state = ds.ds_state[up_coms.client_id as usize];
        match state {
            DsState::Replay => {
                info!(
                    up.log,
                    "[{}] {} Transition from Replay to Active",
                    up_coms.client_id,
                    up.uuid,
                );
                up.ds_transition_with_lock(
                    &mut ds,
                    up_state,
                    up_coms.client_id,
                    DsState::Active,
                );
                more_work = true;
            }
            DsState::WaitQuorum | DsState::Repair => {
                drop(ds);
                do_reconcile_work(up, &mut fr, &mut fw, up_coms).await?;
            }
            DsState::LiveRepairReady => {
                drop(ds);
                warn!(
                    up.log,
                    "[{}] {} Enter Ready for LiveRepair mode",
                    up_coms.client_id,
                    up.uuid
                );
            }
            bad_state => {
                error!(
                    up.log,
                    "[{}] Downstairs in invalid state: {}",
                    up_coms.client_id,
                    bad_state,
                );
                tokio::time::sleep(Duration::from_secs(1)).await;
                panic!(
                    "[{}] {} Downstairs in invalid state: {}",
                    up_coms.client_id, up.uuid, bad_state,
                );
            }
        }
    }

    /*
     * To keep things alive, initiate a ping any time we have been idle for
     * 10 seconds.
     *
     * XXX figure out what deadlines make sense here
     */
    let mut more_work_interval = deadline_secs(1);
    let mut ping_interval = deadline_secs(10);
    let mut timeout_deadline = deadline_secs(50);

    /*
     * We create a task that handles messages from the downstairs (usually
     * a result of a message we sent).  This channel is how this task
     * communicates that there is a message to handle.
     */
    let (pm_task_tx, mut pm_task_rx) = mpsc::channel::<Message>(100);

    info!(up.log, "[{}] Starts cmd_loop", up_coms.client_id);
    let pm_task = {
        let up_c = up.clone();
        let ds_done_tx = up_coms.ds_done_tx.clone();
        let client_id = up_coms.client_id;

        tokio::spawn(async move {
            while let Some(m) = pm_task_rx.recv().await {
                /*
                 * TODO: Add a check here to make sure we are
                 * connected and in the proper state before we
                 * accept any commands.
                 *
                 * XXX Check the return code here and do something
                 * about it.  If we fail in process_message, we should
                 * handle it.
                 */
                if let Err(e) =
                    process_message(&up_c, &m, client_id, &ds_done_tx).await
                {
                    warn!(
                        up_c.log,
                        "[{}] Error processing message: {}", client_id, e
                    );
                }

                /*
                 * We may have faulted this downstairs (after processing
                 * this IO).  If we have, then we exit this task which will
                 * tear down this connection and require the downstairs to
                 * reconnect and go into LiveRepair mode.
                 */
                if up_c.downstairs.lock().await.ds_state[client_id as usize]
                    == DsState::Faulted
                {
                    bail!(
                        "[{}] exits pm_task, this downstairs faulted",
                        client_id
                    );
                }

                if up_c.ds_deactivate(client_id).await {
                    bail!("[{}] exits after deactivation", client_id);
                }
            }
            warn!(up_c.log, "[{}] pm_task rx.recv() is None", client_id);
            Ok(())
        })
    };

    tokio::pin!(pm_task);
    loop {
        tokio::select! {
            /*
             * We set biased so the loop will:
             * First make sure the pm task is still running.
             * Second, get and look at messages received from the downstairs.
             *   Some messages we can handle right here, but ACKs from
             *   messages we sent are passed on to the pm task.
             *
             * By handling messages from the downstairs before sending
             * new work, we help to avoid overwhelming the downstairs.
             */
            biased;
            e = &mut pm_task => {
                bail!("[{}] client work task ended, {:?}, so we end too",
                    up_coms.client_id, e);
            }
            f = fr.next() => {
                // When the downstairs responds, push the deadlines
                timeout_deadline = deadline_secs(50);
                ping_interval = deadline_secs(10);

                match f.transpose()? {
                    None => {
                        // Downstairs disconnected
                        warn!(
                            up.log,
                            "[{}] downstairs disconnected",
                            up_coms.client_id
                        );
                        return Ok(())
                    },
                    Some(Message::YouAreNoLongerActive {
                        new_upstairs_id,
                        new_session_id,
                        new_gen,
                    }) => {
                        error!(
                            up.log,
                            "[{}] {} ({}) cmd_loop saw YouAreNoLongerActive {:?} {:?} {}",
                            up_coms.client_id,
                            up.uuid,
                            up.session_id,
                            new_upstairs_id,
                            new_session_id,
                            new_gen,
                        );
                        up.ds_transition(up_coms.client_id, DsState::Disabled).await;
                        up.set_inactive(CrucibleError::NoLongerActive).await;

                        // What if the newly active upstairs has the same UUID?
                        if up.uuid == new_upstairs_id {
                            if new_gen > up.get_generation().await {
                                // The next generation of this Upstairs
                                // connected, bail - this generation won't be
                                // able to connect again.
                                bail!(
                                    CrucibleError::GenerationNumberTooLow(
                                        format!("saw YouAreNoLongerActive with \
                                            larger gen {} than ours {}",
                                            new_gen, up.get_generation().await)
                                    )
                                );
                            }

                            // Here, our generation number is greater than or
                            // equal to the newly active Upstairs, which shares
                            // our UUID. We shouldn't have received this
                            // message. The downstairs is confused.
                            bail!(
                                "[{}] {} bad YouAreNoLongerActive, same \
                                upstairs uuid and our gen {} >= new gen {}!",
                                up_coms.client_id,
                                up.uuid,
                                up.get_generation().await,
                                new_gen,
                            );
                        } else {
                            // A new upstairs connected
                            if new_gen > up.get_generation().await {
                                // The next generation of another Upstairs
                                // connected.
                                bail!(
                                    CrucibleError::GenerationNumberTooLow(
                                        format!("saw YouAreNoLongerActive with \
                                            larger gen {} than ours {}",
                                            new_gen, up.get_generation().await)
                                    )
                                );
                            }

                            // Here, our generation number is greater than or
                            // equal to the old one, and it's a new Upstairs. We
                            // shouldn't have received this message. The
                            // downstairs is confused.
                            bail!(
                                "[{}] {} bad YouAreNoLongerActive, different \
                                upstairs uuid {:?} and our gen {} >= new gen \
                                {}!",
                                up_coms.client_id,
                                up.uuid,
                                new_upstairs_id,
                                up.get_generation().await,
                                new_gen,
                            );
                        }
                    }
                    Some(Message::UuidMismatch { expected_id }) => {
                        /*
                         * For now, when we get the wrong UUID back from
                         * the downstairs, take ourselves out.
                         * XXX Can we handle the case of a corrupted
                         * UUID?
                         * XXX Can a bad downstairs sending us a bad
                         * UUID be used as a denial of service?
                         */
                        up.ds_transition(
                                up_coms.client_id,
                                DsState::Disabled
                            ).await;
                        up.set_inactive(CrucibleError::UuidMismatch).await;
                        bail!(
                            "[{}] received UuidMismatch, expecting {:?}!",
                            up_coms.client_id, expected_id
                        );
                    }
                    Some(m) => {
                        pm_task_tx.send(m).await?;
                    }
                }
            }
            _ = up_coms.ds_work_rx.recv() => {
                /*
                 * A change here indicates the work hashmap has changed
                 * and we should go look for new work to do. It is possible
                 * that there is no new work but we won't know until we
                 * check.
                 */
                let more =
                    io_send(up, &mut fw, up_coms.client_id).await?;

                if more && !more_work {
                    warn!(up.log, "[{}] flow control start ",
                        up_coms.client_id
                    );

                    more_work = true;
                    more_work_interval = deadline_secs(1);
                }
            }
            _ = sleep_until(more_work_interval), if more_work => {
                more_work = io_send(up, &mut fw, up_coms.client_id).await?;
                if !more_work {
                    warn!(up.log, "[{}] flow control end ", up_coms.client_id);
                }

                more_work_interval = deadline_secs(1);
            }
            /*
             * Don't wait more than 50 seconds to hear from the other side.
             * TODO: 50 is too long, but what is the correct value?
             */
            _ = sleep_until(timeout_deadline) => {
                warn!(up.log, "[{}] Downstairs not responding, take offline",
                    up_coms.client_id);
                return Ok(());
            }
            _ = sleep_until(ping_interval) => {
                /*
                 * To keep things alive, initiate a ping any time we have
                 * been idle for (TBD) seconds.
                 */
                fw.send(Message::Ruok).await?;

                if up.lossy {
                    /*
                     * When lossy is set, we don't always send work to a
                     * downstairs when we should. This means we need to,
                     * every now and then, signal the downstairs task to
                     * check and see if we skipped some work earlier.
                     */
                    io_send(up, &mut fw, up_coms.client_id).await?;
                }

                /*
                 * If we had no work in the work queue, and a disconnect
                 * was requested, we won't issue a flush as things are
                 * already flushed.  However, this task will not know
                 * about the disconnect unless we check for it here.  This
                 * check could be better though, as we really only need
                 * to look for the empty queue case.  The other cases
                 * should be handled when the downstairs ack's the flush
                 * generated by the disconnect request.
                 */
                if up.ds_deactivate(up_coms.client_id).await {
                    bail!("[{}] exits ping deactivation", up_coms.client_id);
                }

                ping_interval = deadline_secs(10);
            }
        }
    }
}

/**
 * When the upstairs is trying to transition to active, all downstairs
 * connecting to the upstairs will pass through this function.
 *
 * This function is run by each downstairs task and is responsible for
 * sending reconciliation work to the specific downstairs, and listening for
 * the response.  All downstairs stay in repair mode until the repair queue
 * is empty.
 *
 * If any downstairs disconnect during the repair, we abort the entire
 * operation and require all downstairs to reconnect again and go back
 * through the entire reconciliation process.  Because of this, the repair
 * task and all downstairs tasks need to check state and listen for
 * messages from each other that can indicate a problem.
 */
async fn do_reconcile_work<RT, WT>(
    up: &Arc<Upstairs>,
    fr: &mut FramedRead<RT, crucible_protocol::CrucibleDecoder>,
    fw: &mut FramedWrite<WT, crucible_protocol::CrucibleEncoder>,
    up_coms: &mut UpComs,
) -> Result<()>
where
    RT: tokio::io::AsyncRead + std::marker::Unpin + std::marker::Send,
    WT: tokio::io::AsyncWrite
        + std::marker::Unpin
        + std::marker::Send
        + 'static,
{
    info!(up.log, "[{}] Starts reconcile loop", up_coms.client_id);

    /*
     * We will arrive here (most likely) before the upstairs has
     * determined if we need to reconcile or not.
     * We both listen for messages coming from downstairs, and wait for
     * reconciliation work notification to arrive from the upstairs task
     * responsible for making all downstairs the same.
     */
    let mut ping_interval = deadline_secs(5);
    let mut timeout_deadline = deadline_secs(40);
    loop {
        tokio::select! {
            f = fr.next() => {
                // When the downstairs responds, push the deadlines
                timeout_deadline = deadline_secs(40);
                ping_interval = deadline_secs(5);

                match f.transpose()? {
                    None => {
                        bail!("[{}] None response during repair",
                            up_coms.client_id);
                    },
                    Some(Message::YouAreNoLongerActive {
                        new_upstairs_id,
                        new_session_id,
                        new_gen,
                    }) => {
                        info!(
                            up.log,
                            "[{}] {} ({}) reconcile saw YouAreNoLongerActive {:?} {:?} {}",
                            up_coms.client_id,
                            up.uuid,
                            up.session_id,
                            new_upstairs_id,
                            new_session_id,
                            new_gen,
                        );
                        up.ds_transition(up_coms.client_id, DsState::Disabled).await;

                        // What if the newly active upstairs has the same UUID?
                        if up.uuid == new_upstairs_id {
                            if new_gen > up.get_generation().await {
                                // The next generation of this Upstairs
                                // connected, bail - this generation won't be
                                // able to connect again.
                                bail!(
                                    CrucibleError::GenerationNumberTooLow(
                                        format!("saw YouAreNoLongerActive with \
                                            larger gen {} than ours {}",
                                            new_gen, up.get_generation().await)
                                    )
                                );
                            }

                            // Here, our generation number is greater than or
                            // equal to the newly active Upstairs, which shares
                            // our UUID. We shouldn't have received this
                            // message. The downstairs is confused.
                            bail!(
                                "[{}] {} bad YouAreNoLongerActive, same \
                                upstairs uuid and our gen {} >= new gen {}!",
                                up_coms.client_id,
                                up.uuid,
                                up.get_generation().await,
                                new_gen,
                            );
                        } else {
                            // A new upstairs connected
                            if new_gen > up.get_generation().await {
                                // The next generation of another Upstairs
                                // connected.
                                bail!(
                                    CrucibleError::GenerationNumberTooLow(
                                        format!("saw YouAreNoLongerActive with \
                                            larger gen {} than ours {}",
                                            new_gen, up.get_generation().await)
                                    )
                                );
                            }

                            // Here, our generation number is greater than or
                            // equal to the old one, and it's a new Upstairs. We
                            // shouldn't have received this message. The
                            // downstairs is confused.
                            bail!(
                                "[{}] {} bad YouAreNoLongerActive, different \
                                upstairs uuid {:?} and our gen {} >= new gen \
                                {}!",
                                up_coms.client_id,
                                up.uuid,
                                new_upstairs_id,
                                up.get_generation().await,
                                new_gen,
                            );
                        }
                    }
                    Some(Message::UuidMismatch { expected_id }) => {
                        up.ds_transition(
                            up_coms.client_id,
                            DsState::Disabled
                        ).await;
                        bail!(
                            "[{}] received UuidMismatch, expecting {:?}!",
                            up_coms.client_id, expected_id
                        );
                    }
                    Some(Message::RepairAckId { repair_id }) => {
                        if up.downstairs.lock().await.rep_done(
                            up_coms.client_id, repair_id
                        ) {
                            up.ds_repair_done_notify(
                                up_coms.client_id,
                                repair_id,
                                &up_coms.ds_reconcile_done_tx,
                            ).await?;
                        }
                    }
                    Some(Message::Imok) => {
                        info!(up.log, "[{}] Received Imok", up_coms.client_id);
                    }
                    Some(Message::ExtentError {
                        repair_id,
                        extent_id,
                        error,
                    }) => {
                        error!(
                            up.log,
                            "[{}] Extent {} error on job {}: {}",
                            up_coms.client_id,
                            extent_id,
                            repair_id,
                            error,
                        );
                        bail!(
                            "[{}] Extent {} error on job {}: {}",
                            up_coms.client_id,
                            extent_id,
                            repair_id,
                            error,
                        );
                    }
                    Some(m) => {
                        panic!(
                            "[{}] In repair, No action for message {:?}",
                            up_coms.client_id, m);
                    }
                }
            }
            _ = up_coms.ds_reconcile_work_rx.changed() => {
                /*
                 * When we have reconcile work to do, a message is sent
                 * on this channel indicating that each downstairs should
                 * either look for new work and/or check to see if the
                 * reconciliation has completed.
                 */
                info!(up.log, "[{}] received reconcile message",
                    up_coms.client_id);

                /*
                 * We use rep_done to indicate this was job where our client
                 * did not have any actual work to send to the downstairs.
                 * It indicates that, we don't need a response from the
                 * downstairs and can go ahead and mark this rep_id as
                 * completed for this client and move forward.
                 */
                let mut rep_done = None;
                let job = up.
                    downstairs
                    .lock()
                    .await
                    .rep_in_progress(up_coms.client_id);
                match job {
                    Some(op) => {
                        info!(up.log, "[{}] client {:?}",
                            up_coms.client_id, op);
                        /*
                         * If there is work to do, check to see if it is
                         * a repair job.  If so, only send that to the actual
                         * clients that need to get it.  The source downstairs
                         * does not get a message for this operation, nor
                         * will a downstairs that matches the source.
                         *
                         * If the work is an extent flush, then only send the
                         * message to the source extent, the other downstairs
                         * must not get a message.
                         */
                        match op {
                            Message::ExtentRepair {
                                repair_id,
                                extent_id: _,
                                source_client_id: _,
                                source_repair_address: _,
                                ref dest_clients,
                            } => {
                                let mut send_repair = false;
                                for d in dest_clients {
                                    if *d == up_coms.client_id {
                                        send_repair = true;
                                        break;
                                    }
                                }
                                if send_repair {
                                    info!(
                                        up.log,
                                        "[{}] Sending repair request {:?}",
                                        up_coms.client_id, repair_id,
                                    );
                                    fw.send(op.clone()).await?;
                                } else {
                                    info!(
                                        up.log,
                                        "[{}] No action required {:?}",
                                        up_coms.client_id, repair_id,
                                    );
                                    rep_done = Some(repair_id);
                                }
                            },
                            Message::ExtentFlush {
                                repair_id,
                                extent_id: _,
                                client_id,
                                flush_number: _,
                                gen_number: _,
                            } => {
                                if up_coms.client_id != client_id {
                                    rep_done = Some(repair_id);
                                } else {
                                    fw.send(op).await?;
                                }
                            },
                            op => {
                                fw.send(op).await?;
                            }
                        }
                    },
                    None => {
                        /*
                         * rep_in_progress will return None for four reasons,
                         * figure out which reason
                         */
                        let st = up.ds_state(up_coms.client_id).await;
                        if st == DsState::Active || st == DsState::Repair {
                            // Option 1: work is done
                            if up.downstairs
                                .lock()
                                .await
                                .reconcile_task_list
                                .is_empty() {
                                info!(
                                    up.log,
                                    "[{}] All repairs completed, exit",
                                    up_coms.client_id
                                );
                                return Ok(());
                            } else {
                                // Option 2: more work, but not yet.
                                assert_eq!(st, DsState::Repair);
                                info!(
                                    up.log,
                                    "[{}] still work to do, just not now",
                                    up_coms.client_id
                                );
                            }
                        } else if st == DsState::FailedRepair {
                            // Option 3: Give up, and reconnect.
                            bail!("[{}] Abort reconcile", up_coms.client_id);

                        } else {
                            // Option 4: wait for other downstairs to show up.
                            info!(
                                up.log,
                                "[{}] Not yet in repair mode",
                                up_coms.client_id
                            );
                            continue;
                        }
                    }
                }
                /*
                 * If rep_done is Some, it means this client had nothing
                 * to send to the downstairs, and we can go ahead and mark
                 * this rep_id as completed, which will trigger sending a
                 * notify if all other downstairs are also complete.
                 */
                if let Some(rep_id) = rep_done {
                    if up.downstairs.lock().await
                        .rep_done(up_coms.client_id, rep_id) {
                        info!(
                            up.log,
                            "[{}] self notify as src for {}",
                            up_coms.client_id,
                            rep_id
                        );
                        up.ds_repair_done_notify(
                            up_coms.client_id,
                            rep_id,
                            &up_coms.ds_reconcile_done_tx,
                        ).await?;
                    }
                }
            }
            _ = sleep_until(timeout_deadline) => {
                bail!("[{}] Downstairs not responding, take offline",
                    up_coms.client_id);
            }
            _ = sleep_until(ping_interval) => {
                /*
                 * To keep things alive, initiate a ping any time we have
                 * been idle for (TBD) seconds.
                 */
                fw.send(Message::Ruok).await?;

                /*
                 * This task will not know about a disconnect request
                 * unless we check for it here.
                 * TODO: This code path is still not connected.
                 */
                if up.ds_deactivate(up_coms.client_id).await {
                    bail!("[{}] exits ping deactivation", up_coms.client_id);
                }

                ping_interval = deadline_secs(10);
            }
        }
    }
}

/**
 * Things that allow the various tasks of Upstairs to communicate
 * with each other.
 */
#[derive(Debug)]
struct UpComs {
    /**
     * The client ID (a downstairs) who will be using these channels.
     */
    client_id: u8,
    /**
     * This channel is used to receive a notification that new work has
     * (possibly) arrived on the work queue and this client should go
     * see what new work has arrived
     */
    ds_work_rx: mpsc::Receiver<u64>,
    /**
     * This channel is used to transmit that the state of the connection
     * to this downstairs has changed.  The receiver is the up_listen task.
     */
    ds_status_tx: mpsc::Sender<Condition>,
    /**
     * This channel is used to transmit that an IO request sent by the
     * upstairs to all required downstairs has completed. The receiver is
     * the up_ds_listen() task.
     */
    ds_done_tx: mpsc::Sender<u64>,
    /**
     * This channel is used to notify the proc task that it's time to
     * promote this downstairs to active.
     */
    ds_active_rx: watch::Receiver<u64>,

    /**
     * This channel is used to receive notifications from the upstairs
     * task that handles reconciliation.  A message indicates the
     * downstairs task should look at the work queue and:
     * - Exit repair and go to normal operations.
     * - Exit repair and reset to new (reconciliation aborted).
     * - Do new repair work (if there is new)
     * - Do nothing (if other downstairs are not yet ready)
     *
     * It's possible to receive messages when there is nothing to do.
     */
    ds_reconcile_work_rx: watch::Receiver<u64>,

    /**
     * This channel is used to transmit that a reconcile command issued
     * to all downstairs has completed.  The receiver is the up_listen
     * task.
     */
    ds_reconcile_done_tx: mpsc::Sender<Repair>,
}

#[allow(clippy::large_enum_variant)]
enum WrappedStream {
    Http(tokio::net::TcpStream),
    Https(tokio_rustls::client::TlsStream<tokio::net::TcpStream>),
}

/*
 * This task is responsible for the connection to a specific downstairs
 * instance.  This task will run forever.
 */
async fn looper(
    tls_context: Arc<
        tokio::sync::Mutex<Option<crucible_common::x509::TLSContext>>,
    >,
    up: &Arc<Upstairs>,
    mut up_coms: UpComs,
) {
    let mut firstgo = true;
    let mut connected = false;

    let log = up.log.new(o!("looper" => up_coms.client_id.to_string()));
    'outer: loop {
        if firstgo {
            firstgo = false;
        } else {
            tokio::time::sleep(Duration::from_secs(1)).await;
        }
        // Get the specific information for the downstairs we will operate on.
        let ds = up.downstairs.lock().await;
        let target: SocketAddr = ds.ds_target[up_coms.client_id as usize];
        drop(ds);

        /*
         * Make connection to this downstairs.
         */
        let sock = if target.is_ipv4() {
            TcpSocket::new_v4().unwrap()
        } else {
            TcpSocket::new_v6().unwrap()
        };

        /*
         * Set a connect timeout, and connect to the target:
         */
        info!(log, "[{1}] connecting to {0}", target, up_coms.client_id);
        let deadline = tokio::time::sleep_until(deadline_secs(10));
        tokio::pin!(deadline);
        let tcp = sock.connect(target);
        tokio::pin!(tcp);

        let tcp: TcpStream = loop {
            tokio::select! {
                _ = &mut deadline => {
                    info!(log, "connect timeout");
                    continue 'outer;
                }
                tcp = &mut tcp => {
                    match tcp {
                        Ok(tcp) => {
                            info!(
                                log,
                                "[{}] {} looper connected",
                                up_coms.client_id,
                                up.uuid,
                            );
                            break tcp;
                        }
                        Err(_e) => {
                            /*
                            warn!(
                                up.log,
                                "{0} looper connect to {0} failure: {1:?}",
                                target, e);
                            */
                            continue 'outer;
                        }
                    }
                }
            }
        };

        let tcp = {
            let tls_context = tls_context.lock().await;
            if let Some(ref tls_context) = *tls_context {
                // XXX these unwraps are bad!
                let config = tls_context.get_client_config().unwrap();

                let connector =
                    tokio_rustls::TlsConnector::from(Arc::new(config));

                let server_name = tokio_rustls::rustls::ServerName::try_from(
                    format!("downstairs{}", up_coms.client_id).as_str(),
                )
                .unwrap();

                WrappedStream::Https(
                    connector.connect(server_name, tcp).await.unwrap(),
                )
            } else {
                WrappedStream::Http(tcp)
            }
        };

        /*
         * Once we have a connected downstairs, the proc task takes over and
         * handles negotiation and work processing.
         */
        match proc_stream(&target, up, tcp, &mut connected, &mut up_coms).await
        {
            Ok(()) => {
                // XXX figure out what to do here
            }

            Err(e) => {
                error!(log, "{}: proc: {:?}", target, e);

                // XXX proc can return fatal and non-fatal errors, figure out
                // what to do here
            }
        }

        /*
         * If the connection goes down here, we need to know what state we
         * were in to decide what state to transition to.  The ds_missing
         * method will do that for us.
         *
         */
        up.ds_missing(up_coms.client_id).await;

        /*
         * If we are deactivating, then check and see if this downstairs
         * is the final one required to deactivate and if so, switch
         * the upstairs back to initializing.
         */
        up.deactivate_transition_check().await;

        info!(
            log,
            "[{}] {} connection to {} closed",
            up_coms.client_id,
            up.uuid,
            target
        );
        connected = false;
        /*
         * This can fail if we are shutting down and the other side of this
         * task has already ended and we are still trying to message it.
         */
        if let Err(e) = up_coms
            .ds_status_tx
            .send(Condition {
                target,
                connected: false,
                client_id: up_coms.client_id,
            })
            .await
        {
            error!(log, "{} Message to ds_status_tx failed: {:?}", target, e);
        }
    }
}

/*
 * These counts describe the various states that a Downstairs IO can
 * be in.
 */
#[derive(Debug, Default)]
pub struct WorkCounts {
    active: u64,  // New or in flight to downstairs.
    error: u64,   // This IO had an error.
    skipped: u64, // Skipped
    done: u64,    // This IO has completed
}

impl WorkCounts {
    fn completed_ok(&self) -> u64 {
        self.done
    }
}

/*
 * The structure that tracks information about the three downstairs
 * connections as well as the work that each is doing.
 */
#[derive(Debug)]
struct Downstairs {
    /**
     * UUID for each downstairs, index by client ID
     */
    ds_uuid: HashMap<u8, Uuid>,

    /**
     * The IP:Port of each of the downstairs
     */
    ds_target: Vec<SocketAddr>,

    /**
     * The IP:Port for repair when contacting the downstairs, hashed by
     * the client index the upstairs gives it.
     */
    ds_repair: HashMap<u8, SocketAddr>,

    /**
     * The state of a downstairs connection, based on client ID
     * Ready here indicates it can receive IO.
     * TODO: When growing to more than one region, should this become
     * a 2d Vec? Index for region, then index for the DS?
     */
    ds_state: Vec<DsState>,

    /**
     * The last flush ID that each downstairs has acked.
     */
    ds_last_flush: Vec<u64>,

    /**
     * Errors recorded, indexed by client ID.
     */
    downstairs_errors: HashMap<u8, u64>, // client id -> errors

    /**
     * The active list of IO for the downstairs.
     */
    ds_active: HashMap<u64, DownstairsIO>,

    /**
     * Jobs that have been skipped, indexed by client ID.
     */
    ds_skipped_jobs: [HashSet<u64>; 3],

    /**
     * The next Job ID this Upstairs should use for downstairs work.
     */
    next_id: u64,

    /**
     * Ringubf of completed downstairs job IDs.
     */
    completed: AllocRingBuffer<u64>,

    /**
     * Ringbuf of a summary of each recently completed downstairs IO.
     */
    completed_jobs: AllocRingBuffer<WorkSummary>,

    /**
     * On Startup, we collect info from each downstairs region. We use that
     * info to make sure that all three regions in a region set are the
     * same, and if not the same, to decide which data we will consider
     * valid and make the other downstairs contain that same data.
     *
     * We also determine the next flush ID and verify the generation
     * number.
     */
    region_metadata: HashMap<u8, RegionMetadata>,

    /**
     * This holds the current piece of repair work that the three
     * downstairs are working on.  It can be New, InProgress, Skipped,
     * or Done.
     */
    reconcile_current_work: Option<ReconcileIO>,

    /**
     * This queue holds the remaining work required to make all three
     * downstairs in a region set the same.
     */
    reconcile_task_list: VecDeque<ReconcileIO>,

    /**
     * Count of extents repaired and needing repair during the
     * reconciliation process that happens at activation.
     */
    reconcile_repaired: usize,
    reconcile_repair_needed: usize,

    /**
     * The logger for messages sent from downstairs methods.
     */
    log: Logger,

    /**
     * Counters for the in flight work for the downstairs
     */
    io_state_count: IOStateCount,

    /**
     * Live Repair info
     * This will contain the extent info for each downstairs as reported
     * by those downstairs and is used to decide if an extent requires
     * repair or not.
     */
    repair_info: HashMap<u8, ExtentInfo>,

    /**
     * Count of extents repaired live.
     */
    extents_repaired: Vec<usize>,

    /**
     * Count of extents checked but not needing live repair.
     */
    extents_confirmed: Vec<usize>,

    /**
     * Count of time a downstairs LiveRepair completed.
     */
    live_repair_completed: Vec<usize>,

    /**
     * Count of time a downstairs LiveRepair was aborted.
     */
    live_repair_aborted: Vec<usize>,

    /**
     * Extent limit, if set, indicates the extent where LiveRepair has already
     * submitted, or possibly even already finished the LiveRepair of this
     * extent. If you are changing this value, it must happen at the same
     * time the repair IOs are enqueued on the work list for the extent under
     * repair, don't release the downstairs lock until both are done.
     *
     * This limit, if used in a flush indicates that extents <= this
     * value should be issued a flush, and extents > this value should
     * not be flushed.
     *
     * When deciding to skip an IO on a downstairs in LiveRepair, any
     * IO at or below this extent should go ahead and be submitted.  Any IO
     * above this extent should still be skipped.
     *
     * This is only used during live repair, and will only ever be
     * set on a downstairs that is undergoing live repair.
     */
    extent_limit: Vec<Option<usize>>,

    /**
     * Live Repair Job IDs
     * If, while running live repair, we have an IO that spans repaired
     * extents and not yet repaired extents, we will reserve job IDs for the
     * future repair work and store them in this hash map.  When it comes time
     * to start a repair and allocate the job IDs we will require, we first
     * check this hash map to see if the IDs were already repaired.
     */
    repair_job_ids: HashMap<u32, ExtentRepairIDs>,

    /**
     * When repairing, this will be the  minimum job ID the downstairs under
     * repair needs to consider for dependencies.  This being `Some` also
     * indicates a live repair task is running and being `Some` is used to
     * prevent more than one repair task from running at the same time.
     */
    repair_min_id: Option<u64>,
}

impl Downstairs {
    fn new(log: Logger, ds_target: Vec<SocketAddr>) -> Self {
        Self {
            ds_uuid: HashMap::new(),
            ds_target,
            ds_repair: HashMap::new(),
            ds_state: vec![DsState::New; 3],
            ds_last_flush: vec![0; 3],
            downstairs_errors: HashMap::new(),
            ds_active: HashMap::new(),
            ds_skipped_jobs: [HashSet::new(), HashSet::new(), HashSet::new()],
            completed: AllocRingBuffer::with_capacity(2048),
            completed_jobs: AllocRingBuffer::with_capacity(8),
            next_id: 1000,
            region_metadata: HashMap::new(),
            reconcile_current_work: None,
            reconcile_task_list: VecDeque::new(),
            reconcile_repaired: 0,
            reconcile_repair_needed: 0,
            log: log.new(o!("" => "downstairs".to_string())),
            io_state_count: IOStateCount::new(),
            repair_info: HashMap::new(),
            extents_repaired: vec![0; 3],
            extents_confirmed: vec![0; 3],
            live_repair_completed: vec![0; 3],
            live_repair_aborted: vec![0; 3],
            extent_limit: vec![None; 3],
            repair_job_ids: HashMap::new(),
            repair_min_id: None,
        }
    }

    /**
     * Live repair is over, Clean up any repair related settings.
     */
    fn end_live_repair(&mut self) {
        self.repair_info = HashMap::new();
        self.extent_limit = vec![None; 3];
        self.repair_job_ids = HashMap::new();
        self.repair_min_id = None;
    }

    /**
     * Assign a new downstairs ID.
     */
    fn next_id(&mut self) -> u64 {
        let id = self.next_id;
        self.next_id += 1;
        id
    }
    /**
     * See what the next ID will be, without getting it.
     */
    fn peek_next_id(&mut self) -> u64 {
        self.next_id
    }

    /**
     * Mark this request as in progress for this client, and return a copy
     * of the details of the request.
     *
     * If the job state is already IOState::Skipped, then this task
     * has no work to do, so return None.
     */
    fn in_progress(&mut self, ds_id: u64, client_id: u8) -> Option<IOop> {
        let job = self.ds_active.get_mut(&ds_id).unwrap();

        // If current state is Skipped, then we have nothing to do here.
        if job.state[&client_id] == IOState::Skipped {
            return None;
        }

        let new_state = IOState::InProgress;
        let old_state = job.state.insert(client_id, new_state.clone()).unwrap();
        assert_eq!(old_state, IOState::New);
        self.io_state_count.decr(&old_state, client_id);
        self.io_state_count.incr(&new_state, client_id);

        Some(job.work.clone())
    }

    /*
     * Determine if the conditions exist where we need to remove dependencies
     * for an IOop during live repair.  We only need to do this if the
     * downstairs in question is in LiveRepair, and there are skipped
     * jobs for this downstairs.
     */
    fn dependencies_need_cleanup(&mut self, client_id: u8) -> bool {
        self.ds_state[client_id as usize] == DsState::LiveRepair
            && !self.ds_skipped_jobs[client_id as usize].is_empty()
    }

    // Given a client ID that is undergoing LiveRepair, go through the list
    // of dependencies and remove any jobs that this downstairs has already
    // skipped, as the downstairs on the other side will not have received
    // these IOs..
    fn remove_dep_if_live_repair(
        &mut self,
        client_id: u8,
        mut deps: Vec<u64>,
        ds_id: u64,
    ) -> Vec<u64> {
        debug!(
            self.log,
            "[{}] {} Remove check skipped:{:?} from deps:{:?}",
            client_id,
            ds_id,
            self.ds_skipped_jobs[client_id as usize],
            deps
        );
        assert_eq!(self.ds_state[client_id as usize], DsState::LiveRepair);
        assert!(self.repair_min_id.is_some());

        deps.retain(|x| !self.ds_skipped_jobs[client_id as usize].contains(x));

        // If we are repairing, then there must be a repair_min_id set so we
        // know where to stop with dependency inclusion.
        if let Some(repair_min_id) = self.repair_min_id {
            debug!(
                self.log,
                "[{}] {} Remove check < min repaired:{} from deps:{:?}",
                client_id,
                ds_id,
                repair_min_id,
                deps
            );
            deps.retain(|x| x >= &repair_min_id);
        }
        info!(
            self.log,
            "[{}] {} final dependency list {:?}", client_id, ds_id, deps
        );
        deps
    }

    /**
     * Verify this Downstairs region set is still in a state where
     * reconciliation can continue.
     *
     * We return an error if any downstairs state has changed and
     * we have to abort this whole repair.  We also set any
     * downstairs that believes it is still repairing to failed.
     * This FailedRepair state is an indicator to a downstairs task
     * that it should give up on repairing and close the connection
     * to itself (which will enable the repair once all downstairs are
     * ready).
     */
    fn repair_or_abort(&mut self) -> Result<()> {
        let not_ready = self
            .ds_state
            .iter()
            .filter(|state| **state != DsState::Repair)
            .count();

        if not_ready > 0 {
            /*
             * Something has changed, so abort this repair.
             * Mark any downstairs that have not changed as failed
             * and return error.
             */
            for (i, s) in self.ds_state.iter_mut().enumerate() {
                if *s == DsState::Repair {
                    *s = DsState::FailedRepair;
                    error!(self.log, "Mark {} as FAILED REPAIR", i);
                }
            }
            info!(self.log, "Clear out existing repair work queue");
            self.reconcile_task_list = VecDeque::new();
            self.reconcile_current_work = None;

            bail!("Invalid DS state, aborting reconcile");
        }
        Ok(())
    }

    /**
     * The caller (a downstairs repair task) is asking for any new work
     * as part of a repair in progress.  If there is work, then we
     * mark that work as InProgress for this client_id and return the
     * work to the caller.
     *
     * We return None in the following situations:
     *
     * 1) We really are done with repair. The caller can verify this by
     *    checking to see if there is still work on the queue.
     * 2) We got an extra notification message (can happen if a downstairs
     *    disconnected and reconnected) and we have already submitted
     *    the current work for this client.  For this the caller should
     *    sit tight and wait for more work.
     * 3) The upstairs reconcile task has detected that a downstairs
     *    has gone away and has given up on this reconcile. This is
     *    indicated by the DsState not being Repair any longer.
     *    The upstairs will retry the repair after all downstairs have
     *    reconnected.
     * 4) This downstairs had #3 above and exited, reconnected, and has
     *    now come back around and is ready to start the repair again, but
     *    the other downstairs are not yet ready, so this downstairs
     *    should just continue waiting for work to show up.
     */
    fn rep_in_progress(&mut self, client_id: u8) -> Option<Message> {
        if self.ds_state[client_id as usize] != DsState::Repair {
            return None;
        }
        if let Some(job) = &mut self.reconcile_current_work {
            let old_state = job.state.insert(client_id, IOState::InProgress);

            /*
             * It is possible in reconnect states that multiple messages
             * will back up on the message notify queue that there is new
             * work for this client to do. Make sure we don't send the the
             * same message twice.
             */
            if old_state != Some(IOState::New) {
                info!(
                    self.log,
                    "[{}] rep_in_progress ignore submitted job {:?}",
                    client_id,
                    job
                );
                return None;
            }
            info!(
                self.log,
                "[{}] rep_in_progress: return {:?}", client_id, job
            );
            Some(job.op.clone())
        } else {
            None
        }
    }

    /**
     * Mark a reconcile work request as done for this client and return
     * true if all work requests are done
     */
    fn rep_done(&mut self, client_id: u8, rep_id: u64) -> bool {
        if let Some(job) = &mut self.reconcile_current_work {
            let old_state = job.state.insert(client_id, IOState::Done).unwrap();
            assert_eq!(old_state, IOState::InProgress);
            assert_eq!(job.id, rep_id);
            let mut done = 0;

            for (_, s) in job.state.iter() {
                if s == &IOState::Done || s == &IOState::Skipped {
                    done += 1;
                }
            }
            done == 3
        } else {
            panic!(
                "[{}] Attempted to complete job {} that does not exist",
                client_id, rep_id
            );
        }
    }

    /*
     * Given a client ID, return the SocketAddr for repair to use.
     */
    fn repair_addr(&mut self, client_id: u8) -> SocketAddr {
        *self.ds_repair.get(&client_id).unwrap()
    }

    /**
     * Take a hashmap with extents we need to fix and convert that to
     * a queue of crucible messages we need to execute to perform the fix.
     *
     * The order of messages in the queue shall be the order they are
     * performed, and no message can start until the previous message
     * has been ack'd by all three downstairs.
     */
    fn convert_rc_to_messages(
        &mut self,
        mut rec_list: HashMap<usize, ExtentFix>,
        max_flush: u64,
        max_gen: u64,
    ) {
        let mut rep_id = 0;
        info!(self.log, "Full repair list: {:?}", rec_list);
        for (ext, ef) in rec_list.drain() {
            /*
             * For each extent needing repair, we put the following
             * tasks on the reconcile task list.
             * Flush (the source) extent with latest gen/flush#.
             * Close extent (on all ds)
             * Send repair command to bad extents
             * Reopen extent.
             */
            self.reconcile_task_list.push_back(ReconcileIO::new(
                rep_id,
                Message::ExtentFlush {
                    repair_id: rep_id,
                    extent_id: ext,
                    client_id: ef.source,
                    flush_number: max_flush,
                    gen_number: max_gen,
                },
            ));
            rep_id += 1;

            self.reconcile_task_list.push_back(ReconcileIO::new(
                rep_id,
                Message::ExtentClose {
                    repair_id: rep_id,
                    extent_id: ext,
                },
            ));
            rep_id += 1;

            let repair = self.repair_addr(ef.source);
            self.reconcile_task_list.push_back(ReconcileIO::new(
                rep_id,
                Message::ExtentRepair {
                    repair_id: rep_id,
                    extent_id: ext,
                    source_client_id: ef.source,
                    source_repair_address: repair,
                    dest_clients: ef.dest,
                },
            ));
            rep_id += 1;

            self.reconcile_task_list.push_back(ReconcileIO::new(
                rep_id,
                Message::ExtentReopen {
                    repair_id: rep_id,
                    extent_id: ext,
                },
            ));
            rep_id += 1;
        }

        info!(self.log, "Task list: {:?}", self.reconcile_task_list);
    }

    /**
     * We have received a deactivate command from the guest, but we have
     * a downstairs that is offline.  Since we don't know when it might
     * come back, we have to discard all the work it has as we have no
     * longer consider the upstairs active, so the replay will not happen.
     * Mark every job on this downstairs not done as skipped, then take
     * the downstairs out.
     * TODO: This is not completed yet.  The logic for how to ACK the
     * deactivate does not support having any (or all) downstairs offline
     * when there is work in the queue.
     */
    fn ds_deactivate_offline(&mut self, client_id: u8) {
        let mut kvec: Vec<u64> =
            self.ds_active.keys().cloned().collect::<Vec<u64>>();
        kvec.sort_unstable();

        info!(
            self.log,
            "[{}] client skip all {} jobs for deactivate",
            client_id,
            kvec.len(),
        );
        for ds_id in kvec.iter() {
            let job = self.ds_active.get_mut(ds_id).unwrap();

            let state = job.state.get(&client_id).unwrap();

            if *state == IOState::InProgress || *state == IOState::New {
                info!(self.log, "{} change {} to skipped", client_id, ds_id);
                let old_state =
                    job.state.insert(client_id, IOState::Skipped).unwrap();
                self.io_state_count.decr(&old_state, client_id);
                self.io_state_count.incr(&IOState::Skipped, client_id);
                self.ds_skipped_jobs[client_id as usize].insert(*ds_id);
            }
        }
    }

    /**
     * We have reconnected to a downstairs. Move every job since the
     * last flush for this client_id back to New, even if we already have
     * an ACK back from the downstairs for this job. We must replay
     * everything since the last flush to guarantee persistence.
     *
     * If the job has already been acked back to the guest, then we don't
     * change that, but we do replay it to the downstairs.
     *
     * The special case we have to handle is a job that is AckReady.
     * In this case, we need to understand if a success from this IO to
     * this downstairs was used to decide that we can send an Ack back to
     * the guest. If it was, then we need to retract that AckReady state,
     * switch the overall job back to NotAcked, and then let the replay
     * happen.
     */
    fn re_new(&mut self, client_id: u8) {
        let lf = self.ds_last_flush[client_id as usize];
        let mut kvec: Vec<u64> =
            self.ds_active.keys().cloned().collect::<Vec<u64>>();
        kvec.sort_unstable();

        info!(
            self.log,
            "[{}] client re-new {} jobs since flush {}",
            client_id,
            kvec.len(),
            lf
        );
        for ds_id in kvec.iter() {
            let is_read = self.is_read(*ds_id).unwrap();
            let wc = self.state_count(*ds_id).unwrap();
            let jobs_completed_ok = wc.completed_ok();

            let job = self.ds_active.get_mut(ds_id).unwrap();

            // We don't need to send anything before our last good flush
            if *ds_id <= lf {
                assert_eq!(Some(&IOState::Done), job.state.get(&client_id));
                continue;
            }

            /*
             * If the job is InProgress or New, then we can just go back
             * to New and no extra work is required.
             * If it's Done, then we need to look further
             */
            if Some(&IOState::Done) == job.state.get(&client_id) {
                /*
                 * If the job is acked, then we are good to go and
                 * we can re-send it downstairs and the upstairs ack
                 * path will handle a downstairs ack for a job that
                 * we already ack'd back to the guest.
                 *
                 * If the job is AckReady, then we need to decide
                 * if this downstairs job was part of what made it AckReady
                 * and if so, we need to undo that AckReady status.
                 */
                if job.ack_status == AckStatus::AckReady {
                    if is_read {
                        if jobs_completed_ok == 1 {
                            info!(self.log, "Remove read data for {}", ds_id);
                            job.data = None;
                            job.ack_status = AckStatus::NotAcked;
                            job.read_response_hashes = Vec::new();
                        }
                    } else {
                        /*
                         * For a write or flush, if we have 3 completed,
                         * then we can leave this job as AckReady, if not,
                         * then we have to undo the AckReady.
                         */
                        if jobs_completed_ok < 3 {
                            info!(
                                self.log,
                                "Remove AckReady for W/F {}", ds_id
                            );
                            job.ack_status = AckStatus::NotAcked;
                        }
                    }
                }
            }
            let old_state = job.state.insert(client_id, IOState::New).unwrap();
            job.replay = true;
            if old_state != IOState::New {
                self.io_state_count.decr(&old_state, client_id);
                self.io_state_count.incr(&IOState::New, client_id);
            }
        }
    }

    // This method is called when we have decided to fault a downstairs
    // client.  By doing this, we are giving up on any InProgress or New
    // jobs that exist for this downstairs.
    // It's possible that job we skip here was the final of the three jobs
    // and if so, we return true to indicate that the caller should
    // notify the correct upstairs task that all downstairs related work
    // for a skipped job has completed.
    fn ds_set_faulted(&mut self, client_id: u8) -> bool {
        let mut kvec: Vec<u64> =
            self.ds_active.keys().cloned().collect::<Vec<u64>>();
        kvec.sort_unstable();

        info!(
            self.log,
            "[{}] client skip {} in process jobs because fault",
            client_id,
            kvec.len(),
        );
        let mut notify_guest = false;
        for ds_id in kvec.iter() {
            let job = self.ds_active.get_mut(ds_id).unwrap();

            let state = job.state.get(&client_id).unwrap();

            if *state == IOState::InProgress || *state == IOState::New {
                info!(
                    self.log,
                    "{} change {} to fault skipped", client_id, ds_id
                );
                let old_state =
                    job.state.insert(client_id, IOState::Skipped).unwrap();
                self.io_state_count.decr(&old_state, client_id);
                self.io_state_count.incr(&IOState::Skipped, client_id);
                self.ds_skipped_jobs[client_id as usize].insert(*ds_id);

                // Check to see if this being skipped means we can ACK
                // the job back to the guest.
                if job.ack_status == AckStatus::Acked {
                    self.retire_check(*ds_id);
                } else if job.ack_status == AckStatus::NotAcked {
                    let wc = job.state_count();
                    if (wc.error + wc.skipped + wc.done) == 3 {
                        notify_guest = true;
                        info!(
                            self.log,
                            "[{}] notify = true for {}", client_id, ds_id
                        );
                        job.ack_status = AckStatus::AckReady;
                    }
                } else {
                    info!(
                        self.log,
                        "[{}] job {} middle: {}",
                        client_id,
                        ds_id,
                        job.ack_status
                    );
                }
            }
        }
        // As this downstairs is now faulted, we clear the extent_limit.
        self.extent_limit[client_id as usize] = None;
        notify_guest
    }

    /**
     * Return a list of downstairs request IDs that represent unissued
     * requests for this client.
     */
    fn new_work(&self, client_id: u8) -> Vec<u64> {
        self.ds_active
            .values()
            .filter_map(|job| {
                if let Some(IOState::New) = job.state.get(&client_id) {
                    Some(job.ds_id)
                } else {
                    None
                }
            })
            .collect()
    }

    /**
     * Return a count of downstairs request IDs of work we have sent
     * for this client, but don't yet have a response.
     */
    fn submitted_work(&self, client_id: u8) -> usize {
        self.ds_active
            .values()
            .filter(|job| {
                Some(&IOState::InProgress) == job.state.get(&client_id)
            })
            .count()
    }
    /**
     * Build a list of jobs that are ready to be acked.
     */
    fn ackable_work(&mut self) -> Vec<u64> {
        let mut ackable = Vec::new();
        for (ds_id, job) in &self.ds_active {
            if job.ack_status == AckStatus::AckReady {
                ackable.push(*ds_id);
            }
        }
        ackable
    }

    /**
     * Enqueue a new downstairs request.
     */
    async fn enqueue(
        &mut self,
        mut io: DownstairsIO,
        ds_done_tx: mpsc::Sender<u64>,
    ) {
        let mut skipped = 0;
        for cid in 0..3 {
            assert_eq!(io.state[&cid], IOState::New);

            let current = self.ds_state[cid as usize];
            // If a downstairs is faulted or ready for repair, we can move
            // that job directly to IOState::Skipped
            // If a downstairs is in repair, then we need to see if this
            // IO is on a repaired extent or not.  If an IO spans extents
            // where some are repaired and some are not, then this IO had
            // better have the dependencies already set to reflect the
            // requirement that a repair IO will need to finish first.
            match current {
                DsState::Faulted | DsState::LiveRepairReady => {
                    io.state.insert(cid, IOState::Skipped);
                    self.io_state_count.incr(&IOState::Skipped, cid);
                    skipped += 1;
                    self.ds_skipped_jobs[cid as usize].insert(io.ds_id);
                }
                DsState::LiveRepair => {
                    let my_limit = self.extent_limit[cid as usize];
                    assert!(self.repair_min_id.is_some());
                    if io.work.send_io_live_repair(my_limit) {
                        // Leave this IO as New, the downstairs will receive it.
                        self.io_state_count.incr(&IOState::New, cid);
                    } else {
                        // Move this IO to skipped, we are not ready for
                        // the downstairs to receive it.
                        io.state.insert(cid, IOState::Skipped);
                        self.io_state_count.incr(&IOState::Skipped, cid);
                        skipped += 1;
                        self.ds_skipped_jobs[cid as usize].insert(io.ds_id);
                    }
                }
                _ => {
                    self.io_state_count.incr(&IOState::New, cid);
                }
            }
        }

        // Puts the IO onto the downstairs work queue.
        let ds_id = io.ds_id;
        self.ds_active.insert(ds_id, io);

        // If we skipped all three jobs, then it's possible no downstairs
        // task is around to tell up_ds_listen() that this job is done, so
        // do that work here.
        if skipped == 3 {
            warn!(self.log, "job {} skipped on all downstairs", &ds_id);

            // Move this job to done ourselves.
            let job = self.ds_active.get_mut(&ds_id).unwrap();
            assert_eq!(job.ack_status, AckStatus::NotAcked);
            job.ack_status = AckStatus::AckReady;
            info!(self.log, "Enqueue job {} goes straight to AckReady", ds_id);

            ds_done_tx.send(ds_id).await.unwrap();
        }
    }

    /**
     * Enqueue a new downstairs live repair request.
     */
    async fn enqueue_repair(&mut self, mut io: DownstairsIO) {
        // Puts the repair IO onto the downstairs work queue.
        for cid in 0..3 {
            assert_eq!(io.state[&cid], IOState::New);

            let current = self.ds_state[cid as usize];
            // If a downstairs is faulted, we can move that job directly
            // to IOState::Skipped.
            match current {
                DsState::Faulted | DsState::LiveRepairReady => {
                    io.state.insert(cid, IOState::Skipped);
                    self.io_state_count.incr(&IOState::Skipped, cid);
                    self.ds_skipped_jobs[cid as usize].insert(io.ds_id);
                }
                _ => {
                    self.io_state_count.incr(&IOState::New, cid);
                }
            }
        }

        let ds_id = io.ds_id;
        debug!(self.log, "Enqueue repair job {}", ds_id);
        for cid in 0..3 {
            self.io_state_count.incr(&IOState::New, cid);
        }
        self.ds_active.insert(ds_id, io);
    }

    /**
     * Collect the state of the jobs from each client.
     */
    fn state_count(&mut self, ds_id: u64) -> Result<WorkCounts> {
        /* XXX Should this support invalid ds_ids? */
        let job = self
            .ds_active
            .get_mut(&ds_id)
            .ok_or_else(|| anyhow!("reqid {} is not active", ds_id))?;
        Ok(job.state_count())
    }

    fn ack(&mut self, ds_id: u64) {
        /*
         * Move AckReady to Acked.
         */
        let job = self
            .ds_active
            .get_mut(&ds_id)
            .ok_or_else(|| anyhow!("reqid {} is not active", ds_id))
            .unwrap();

        if job.ack_status != AckStatus::AckReady {
            panic!(
                "Job {} not in proper state to ACK:{:?}",
                ds_id, job.ack_status,
            );
        }
        job.ack_status = AckStatus::Acked;
    }

    fn result(&mut self, ds_id: u64) -> Result<(), CrucibleError> {
        /*
         * If enough downstairs returned an error, then return an error to
         * the Guest
         *
         * Not ok:
         * - 2+ errors for Write/Flush
         * - 3+ errors for Reads
         *
         * TODO: this doesn't tell the Guest what the error(s) were?
         * TODO: Add retries here as well.
         */
        let wc = self.state_count(ds_id).unwrap();

        let job = self
            .ds_active
            .get_mut(&ds_id)
            .ok_or_else(|| anyhow!("reqid {} is not active", ds_id))?;

        /*
         * This code assumes that 3 downstairs is the max that we'll
         * ever support.
         */
        let bad_job = match &job.work {
            IOop::Read {
                dependencies: _dependencies,
                requests: _,
            } => wc.error == 3,
            IOop::Write {
                dependencies: _dependencies,
                writes: _,
            } => wc.error >= 2,
            IOop::WriteUnwritten {
                dependencies: _dependencies,
                writes: _,
            } => wc.error == 2,
            IOop::Flush {
                dependencies: _dependencies,
                flush_number: _flush_number,
                gen_number: _gen_number,
                snapshot_details: _,
                extent_limit: _,
            } => wc.error >= 2,
            IOop::ExtentClose {
                dependencies: _,
                extent,
            } => {
                panic!("Received illegal IOop::ExtentClose: {}", extent);
            }
            IOop::ExtentFlushClose {
                dependencies: _,
                extent: _,
                flush_number: _,
                gen_number: _,
                source_downstairs: _,
                repair_downstairs: _,
            } => wc.error >= 1,
            IOop::ExtentLiveRepair {
                dependencies: _,
                extent: _,
                source_downstairs: _,
                source_repair_address: _,
                repair_downstairs: _,
            } => wc.error >= 1,
            IOop::ExtentLiveReopen {
                dependencies: _,
                extent: _,
            } => wc.error >= 1,
            IOop::ExtentLiveNoOp { dependencies: _ } => wc.error >= 1,
        };

        if bad_job {
            Err(CrucibleError::IoError(format!(
                "{} out of 3 downstairs returned an error",
                wc.error
            )))
        } else {
            Ok(())
        }
    }

    /*
     * This function does a match on IOop type and updates the oximeter
     * stat and dtrace probe for that operation.
     */
    async fn cdt_gw_work_done(
        &self,
        ds_id: u64,
        gw_id: u64,
        io_size: usize,
        stats: &UpStatOuter,
    ) {
        let job = self
            .ds_active
            .get(&ds_id)
            .ok_or_else(|| anyhow!("reqid {} is not active", ds_id))
            .unwrap();

        match &job.work {
            IOop::Read {
                dependencies: _,
                requests: _,
            } => {
                cdt::gw__read__done!(|| (gw_id));
                stats.add_read(io_size as i64).await;
            }
            IOop::Write {
                dependencies: _,
                writes: _,
            } => {
                cdt::gw__write__done!(|| (gw_id));
                stats.add_write(io_size as i64).await;
            }
            IOop::WriteUnwritten {
                dependencies: _,
                writes: _,
            } => {
                cdt::gw__write__unwritten__done!(|| (gw_id));
                // We don't include WriteUnwritten operation in the
                // metrics for this guest.
            }
            IOop::Flush {
                dependencies: _,
                flush_number: _,
                gen_number: _,
                snapshot_details: _,
                extent_limit: _,
            } => {
                cdt::gw__flush__done!(|| (gw_id));
                stats.add_flush().await;
            }
            IOop::ExtentClose {
                dependencies: _,
                extent,
            } => {
                // The upstairs should never have an ExtentClose on the
                // work queue.  We will always use ExtentFlushClose as the
                // IOop, then convert to the proper Message to send to
                // each downstairs depending on the source/repair downstairs
                // values in that IOop.
                panic!(
                    "job: {} gw: {}  Received illegal IOop::ExtentClose {}",
                    ds_id, gw_id, extent,
                );
            }
            IOop::ExtentFlushClose {
                dependencies: _,
                extent,
                flush_number: _,
                gen_number: _,
                source_downstairs: _,
                repair_downstairs: _,
            } => {
                cdt::gw__close__done!(|| (gw_id, extent));
                stats.add_flush_close().await;
            }
            IOop::ExtentLiveRepair {
                dependencies: _,
                extent,
                source_downstairs: _,
                source_repair_address: _,
                repair_downstairs: _,
            } => {
                cdt::gw__repair__done!(|| (gw_id, extent));
                stats.add_extent_repair().await;
            }
            IOop::ExtentLiveNoOp { dependencies: _ } => {
                cdt::gw__noop__done!(|| (gw_id));
                stats.add_extent_noop().await;
            }
            IOop::ExtentLiveReopen {
                dependencies: _,
                extent,
            } => {
                cdt::gw__reopen__done!(|| (gw_id, extent));
                stats.add_extent_reopen().await;
            }
        }
    }

    /// Returns:
    /// - Ok(Some(valid_hash)) where the integrity hash matches
    /// - Ok(None) where there is no integrity hash in the response and the
    ///   block is all 0
    /// - Err otherwise
    fn validate_unencrypted_read_response(
        response: &mut ReadResponse,
        log: &Logger,
    ) -> Result<Option<u64>, CrucibleError> {
        // check integrity hashes - make sure at least one is correct.
        let mut valid_hash = None;

        if !response.block_contexts.is_empty() {
            let mut successful_hash = false;

            let computed_hash = integrity_hash(&[&response.data[..]]);

            // The most recent hash is probably going to be the right one.
            for context in response.block_contexts.iter().rev() {
                if computed_hash == context.hash {
                    successful_hash = true;
                    valid_hash = Some(context.hash);
                    break;
                }
            }

            if !successful_hash {
                // No integrity hash was correct for this response
                error!(log, "No match computed hash:0x{:x}", computed_hash,);
                for context in response.block_contexts.iter().rev() {
                    error!(log, "No match          hash:0x{:x}", context.hash);
                }
                error!(log, "Data from hash:");
                for i in 0..6 {
                    error!(log, "[{}]:{}", i, response.data[i]);
                }

                return Err(CrucibleError::HashMismatch);
            }
        } else {
            // No block context(s) in the response!
            //
            // Either this is a read of an unwritten block, or an attacker
            // removed the hashes from the db. Because the Upstairs will perform
            // reconciliation before activating, and because the final step of
            // reconciliation is a flush (which will remove block contexts that
            // do not match with the extent data), we should never expect to see
            // this case unless this is a blank block.
            //
            // XXX if it's not a blank block, we may be under attack?
            assert!(response.data[..].iter().all(|&x| x == 0));
        }

        Ok(valid_hash)
    }

    /// Returns:
    /// - Ok(Some(valid_hash)) for successfully decrypted data
    /// - Ok(None) if there were no block contexts and block was all 0
    /// - Err otherwise
    ///
    /// The return value of this will be stored with the job, and compared
    /// between each read.
    fn validate_encrypted_read_response(
        response: &mut ReadResponse,
        encryption_context: &Arc<EncryptionContext>,
        log: &Logger,
    ) -> Result<Option<u64>, CrucibleError> {
        // XXX because we don't have block generation numbers, an attacker
        // downstairs could:
        //
        // 1) remove encryption context and cause a denial of service, or
        // 2) roll back a block by writing an old data and encryption context
        //
        // check that this read response contains block contexts that contain
        // (at least one) encryption context.

        if response.block_contexts.is_empty() {
            // No block context(s) in the response!
            //
            // Either this is a read of an unwritten block, or an attacker
            // removed the encryption contexts from the db. Because the Upstairs
            // will perform reconciliation before activating, and because the
            // final step of reconciliation is a flush (which will remove block
            // contexts that do not match with the extent data), we should never
            // expect to see this case unless this is a blank block.
            //
            // XXX if it's not a blank block, we may be under attack?
            assert!(response.data[..].iter().all(|&x| x == 0));
            return Ok(None);
        }

        let mut valid_hash = None;

        let mut successful_decryption = false;
        let mut successful_hash = false;

        // Attempt decryption with each encryption context, and fail if all
        // do not work. The most recent encryption context will most likely
        // be the correct one so start there.
        for ctx in response.block_contexts.iter().rev() {
            let block_encryption_ctx =
                if let Some(block_encryption_ctx) = &ctx.encryption_context {
                    block_encryption_ctx
                } else {
                    // this block context is missing an encryption context!
                    // continue to see if another block context has a valid one.
                    //
                    // XXX should this be an error instead?
                    continue;
                };

            // Validate integrity hash before decryption
            let computed_hash = integrity_hash(&[
                &block_encryption_ctx.nonce[..],
                &block_encryption_ctx.tag[..],
                &response.data[..],
            ]);

            if computed_hash == ctx.hash {
                successful_hash = true;
                valid_hash = Some(ctx.hash);

                // Now that the integrity hash was verified, attempt
                // decryption.
                //
                // Note: decrypt_in_place does not overwrite the buffer if
                // it fails, otherwise we would need to copy here. There's a
                // unit test to validate this behaviour.
                let decryption_result = encryption_context.decrypt_in_place(
                    &mut response.data[..],
                    Nonce::from_slice(&block_encryption_ctx.nonce[..]),
                    Tag::from_slice(&block_encryption_ctx.tag[..]),
                );

                if decryption_result.is_ok() {
                    successful_decryption = true;
                    break;
                } else {
                    // Because hashes, nonces, and tags are committed to
                    // disk every time there is a Crucible write, but data
                    // is only committed to disk when there's a Crucible
                    // flush, only one hash + nonce + tag + data combination
                    // will be correct. Due to the fact that nonces are
                    // random for each write, even if the Guest wrote the
                    // same data block 100 times, only one index will be
                    // valid.
                    //
                    // if the computed integrity hash matched but decryption
                    // failed, continue to the next contexts. the current
                    // hashing algorithm (xxHash) is not a cryptographic hash
                    // and is only u64, so collisions are not impossible.
                    warn!(
                        log,
                        "Decryption failed even though integrity hash matched!"
                    );
                }
            }
        }

        if !successful_hash {
            error!(log, "No match for integrity hash");
            for ctx in response.block_contexts.iter() {
                let block_encryption_ctx = if let Some(block_encryption_ctx) =
                    &ctx.encryption_context
                {
                    block_encryption_ctx
                } else {
                    error!(log, "missing encryption context!");
                    continue;
                };

                let computed_hash = integrity_hash(&[
                    &block_encryption_ctx.nonce[..],
                    &block_encryption_ctx.tag[..],
                    &response.data[..],
                ]);
                error!(
                    log,
                    "Expected: 0x{:x} != Computed: 0x{:x}",
                    ctx.hash,
                    computed_hash
                );
            }
            // no hash was correct
            Err(CrucibleError::HashMismatch)
        } else if !successful_decryption {
            // no hash + encryption context combination decrypted this block
            error!(log, "Decryption failed with correct hash");
            Err(CrucibleError::DecryptionError)
        } else {
            // Ok!
            Ok(valid_hash)
        }
    }

    /**
     * Mark this downstairs request as complete for this client. Returns
     * true if this completion is enough that we should message the
     * upstairs task that handles returning completions to the guest.
     *
     * This is where we decide the number of successful completions required
     * before setting the AckReady state on a ds_id, which another upstairs
     * task is looking for to then ACK back to the guest.
     */
    fn process_ds_completion(
        &mut self,
        ds_id: u64,
        client_id: u8,
        responses: Result<Vec<ReadResponse>, CrucibleError>,
        encryption_context: &Option<Arc<EncryptionContext>>,
        up_state: UpState,
        extent_info: Option<ExtentInfo>,
    ) -> Result<bool> {
        /*
         * Assume we don't have enough completed jobs, and only change
         * it if we have the exact amount required
         */
        let mut notify_guest = false;
        let deactivate = up_state == UpState::Deactivating;

        /*
         * Get the completed count now,
         * because the job self ref won't let us call state_count once we are
         * using that ref, and the number won't change while we are in
         * this method (you did get the lock first, right??).
         */
        let wc = self.state_count(ds_id)?;
        let mut jobs_completed_ok = wc.completed_ok();

        let job = self
            .ds_active
            .get_mut(&ds_id)
            .ok_or_else(|| anyhow!("reqid {} is not active", ds_id))?;

        if job.state[&client_id] == IOState::Skipped {
            // This job was already marked as skipped, and at that time
            // all required action was taken on it.  We can drop any more
            // processing of it here and return.
            warn!(
                self.log,
                "[{}] Dropping already skipped job {}", client_id, ds_id
            );
            return Ok(true);
        }

        // Validate integrity hashes and optionally authenticated decryption.
        //
        // With AE, responses can come back that are invalid given an encryption
        // context. Test this here. It will allow us to determine if the
        // decryption is bad and set the job result to error accordingly.
        let mut read_response_hashes = Vec::new();
        let read_data: Result<Vec<ReadResponse>, CrucibleError> =
            if let Some(context) = &encryption_context {
                if let Ok(mut responses) = responses {
                    let vlog = self.log.clone();
                    let result: Result<(), CrucibleError> =
                        responses.iter_mut().try_for_each(|x| {
                            let mh =
                                Downstairs::validate_encrypted_read_response(
                                    x, context, &vlog,
                                )?;
                            read_response_hashes.push(mh);
                            Ok(())
                        });

                    if let Some(error) = result.err() {
                        Err(error)
                    } else {
                        Ok(responses)
                    }
                } else {
                    // The downstairs sent us this error
                    error!(
                        self.log,
                        "[{}] DS Reports error {:?} on job {}, {:?} EC",
                        client_id,
                        responses,
                        ds_id,
                        job,
                    );
                    // bad responses
                    responses
                }
            } else {
                // no upstairs encryption context
                if let Ok(mut responses) = responses {
                    let vlog = self.log.clone();
                    let result: Result<(), CrucibleError> =
                        responses.iter_mut().try_for_each(|x| {
                            let mh =
                                Downstairs::validate_unencrypted_read_response(
                                    x, &vlog,
                                )?;
                            read_response_hashes.push(mh);
                            Ok(())
                        });

                    if let Some(error) = result.err() {
                        Err(error)
                    } else {
                        Ok(responses)
                    }
                } else {
                    // The downstairs sent us this error
                    error!(
                        self.log,
                        "[{}] DS Reports error {:?} on job {}, {:?}",
                        client_id,
                        responses,
                        ds_id,
                        job,
                    );
                    // bad responses
                    responses
                }
            };

        let new_state = if let Err(ref e) = read_data {
            error!(
                self.log,
                "[{}] Reports error {:?} on job {}, {:?}",
                client_id,
                e,
                ds_id,
                job,
            );
            IOState::Error(e.clone())
        } else {
            jobs_completed_ok += 1;
            IOState::Done
        };

        let old_state = job.state.insert(client_id, new_state.clone()).unwrap();
        self.io_state_count.decr(&old_state, client_id);
        self.io_state_count.incr(&new_state, client_id);

        /*
         * Verify the job was InProgress
         */
        if old_state != IOState::InProgress {
            // This job is in an unexpected state.
            bail!(
                "[{}] Job completed while not InProgress: {:?}",
                client_id,
                old_state
            );
        }

        if let IOState::Error(e) = new_state {
            // Some errors can be returned without considering the Downstairs
            // bad. For example, it's still an error if a snapshot exists
            // already but we should not increment downstairs_errors and
            // transition that Downstairs to Failed - that downstairs is still
            // able to serve IO.
            match e {
                CrucibleError::SnapshotExistsAlready(_) => {
                    // pass
                }
                _ => {
                    // Mark this downstairs as bad if this was a write or flush
                    // XXX: reconcilation, retries?
                    // XXX: Errors should be reported to nexus
                    match job.work {
                        IOop::Write {
                            dependencies: _,
                            writes: _,
                        }
                        | IOop::WriteUnwritten {
                            dependencies: _,
                            writes: _,
                        }
                        | IOop::Flush {
                            dependencies: _,
                            flush_number: _,
                            gen_number: _,
                            snapshot_details: _,
                            extent_limit: _,
                        } => {
                            let errors: u64 =
                                match self.downstairs_errors.get(&client_id) {
                                    Some(v) => *v,
                                    None => 0,
                                };
                            self.downstairs_errors
                                .insert(client_id, errors + 1);
                        }
                        IOop::ExtentClose {
                            dependencies: _,
                            extent: _,
                        }
                        | IOop::ExtentFlushClose {
                            dependencies: _,
                            extent: _,
                            flush_number: _,
                            gen_number: _,
                            source_downstairs: _,
                            repair_downstairs: _,
                        }
                        | IOop::ExtentLiveRepair {
                            dependencies: _,
                            extent: _,
                            source_downstairs: _,
                            source_repair_address: _,
                            repair_downstairs: _,
                        }
                        | IOop::ExtentLiveReopen {
                            dependencies: _,
                            extent: _,
                        }
                        | IOop::ExtentLiveNoOp { dependencies: _ } => {
                            // TODO: Figure out a plan on how to handle
                            // errors during repair.  We must invalidate
                            // any jobs dependent on the repair success as
                            // well as throw out the whole repair and start
                            // over as we can no longer trust results from
                            // the downstairs under repair.
                            let errors: u64 =
                                match self.downstairs_errors.get(&client_id) {
                                    Some(v) => *v,
                                    None => 0,
                                };
                            self.downstairs_errors
                                .insert(client_id, errors + 1);
                        }
                        IOop::Read {
                            dependencies: _,
                            requests: _,
                        } => {
                            // It's possible we get a read error if the
                            // downstairs disconnects.  However XXX, someone
                            // should be told about this error.
                            //
                            // Some errors, we need to panic on.
                            match e {
                                CrucibleError::HashMismatch => {
                                    panic!(
                                        "[{}] {} read hash mismatch {:?} {:?}",
                                        client_id, ds_id, e, job
                                    );
                                }
                                CrucibleError::DecryptionError => {
                                    panic!(
                                        "[{}] {} read decrypt error {:?} {:?}",
                                        client_id, ds_id, e, job
                                    );
                                }
                                _ => {
                                    error!(
                                        self.log,
                                        "[{}] {} read error {:?} {:?}",
                                        client_id,
                                        ds_id,
                                        e,
                                        job
                                    );
                                }
                            }
                        }
                    }
                }
            }
        } else if job.ack_status == AckStatus::Acked {
            assert_eq!(new_state, IOState::Done);
            /*
             * If this job is already acked, then we don't have much
             * more to do here.  If it's a flush, then we want to be
             * sure to update the last flush for this client.
             */
            match &job.work {
                IOop::Flush {
                    dependencies: _dependencies,
                    flush_number: _flush_number,
                    gen_number: _gen_number,
                    snapshot_details: _,
                    extent_limit: _,
                } => {
                    self.ds_last_flush[client_id as usize] = ds_id;
                }
                IOop::Read {
                    dependencies: _dependencies,
                    requests,
                } => {
                    /*
                     * For a read, make sure the data from a previous read
                     * has the same hash
                     */
                    let read_data: Vec<ReadResponse> = read_data.unwrap();
                    assert!(!read_data.is_empty());
                    if job.read_response_hashes != read_response_hashes {
                        // XXX This error needs to go to Nexus
                        // XXX This will become the "force all downstairs
                        // to stop and refuse to restart" mode.
                        let msg = format!(
                            "[{}] read hash mismatch on id {}\n\
                            Expected {:x?}\n\
                            Computed {:x?}\n\
                            guest_id:{} request:{:?}\n\
                            job state:{:?}",
                            client_id,
                            ds_id,
                            job.read_response_hashes,
                            read_response_hashes,
                            job.guest_id,
                            requests,
                            job.state,
                        );
                        if job.replay {
                            info!(self.log, "REPLAY {}", msg);
                        } else {
                            panic!("{}", msg);
                        }
                    }
                }
                _ => {
                    /*
                     * Write and WriteUnwritten IOs have no action here
                     * If this job was LiveRepair, we should never get here,
                     * as those jobs should never be acked before all three
                     * are done.
                     */
                }
            }
        } else {
            assert_eq!(new_state, IOState::Done);
            assert_ne!(job.ack_status, AckStatus::Acked);

            let read_data: Vec<ReadResponse> = read_data.unwrap();

            /*
             * Transition this job from Done to AckReady if enough have
             * returned ok.
             */
            match &job.work {
                IOop::Read {
                    dependencies: _dependencies,
                    requests: _,
                } => {
                    assert!(!read_data.is_empty());
                    assert!(extent_info.is_none());
                    if jobs_completed_ok == 1 {
                        assert!(job.data.is_none());
                        assert!(job.read_response_hashes.is_empty());
                        job.data = Some(read_data);
                        job.read_response_hashes = read_response_hashes;
                        notify_guest = true;
                        assert_eq!(job.ack_status, AckStatus::NotAcked);
                        job.ack_status = AckStatus::AckReady;
                        debug!(
                            self.log,
                            "[{}] Read AckReady {}", client_id, job.ds_id
                        );
                        cdt::up__to__ds__read__done!(|| job.guest_id);
                    } else {
                        /*
                         * If another job has finished already, we can
                         * compare our read hash to
                         * that and verify they are the same.
                         */
                        debug!(
                            self.log,
                            "[{}] Read already AckReady {}",
                            client_id,
                            job.ds_id
                        );
                        if job.read_response_hashes != read_response_hashes {
                            // XXX This error needs to go to Nexus
                            // XXX This will become the "force all downstairs
                            // to stop and refuse to restart" mode.
                            panic!(
                                "[{}] read hash mismatch on {} \n\
                                Expected {:x?}\n\
                                Computed {:x?}\n\
                                job: {:?}",
                                client_id,
                                ds_id,
                                job.read_response_hashes,
                                read_response_hashes,
                                job,
                            );
                        }
                    }
                }
                IOop::Write {
                    dependencies: _,
                    writes: _,
                } => {
                    assert!(read_data.is_empty());
                    assert!(extent_info.is_none());
                    if jobs_completed_ok == 2 {
                        notify_guest = true;
                        job.ack_status = AckStatus::AckReady;
                        cdt::up__to__ds__write__done!(|| job.guest_id);
                    }
                }
                IOop::WriteUnwritten {
                    dependencies: _,
                    writes: _,
                } => {
                    assert!(read_data.is_empty());
                    assert!(extent_info.is_none());
                    if jobs_completed_ok == 2 {
                        notify_guest = true;
                        job.ack_status = AckStatus::AckReady;
                        cdt::up__to__ds__write__unwritten__done!(
                            || job.guest_id
                        );
                    }
                }
                IOop::Flush {
                    dependencies: _dependencies,
                    flush_number: _flush_number,
                    gen_number: _gen_number,
                    snapshot_details: _,
                    extent_limit: _,
                } => {
                    assert!(read_data.is_empty());
                    assert!(extent_info.is_none());
                    /*
                     * If we are deactivating, then we want an ACK from
                     * all three downstairs, not the usual two.
                     * TODO here for handling the case where one (or two,
                     * or three! gasp!) downstairs are Offline.
                     */
                    if (deactivate && jobs_completed_ok == 3)
                        || (!deactivate && jobs_completed_ok == 2)
                    {
                        notify_guest = true;
                        job.ack_status = AckStatus::AckReady;
                        cdt::up__to__ds__flush__done!(|| job.guest_id);
                        if deactivate {
                            debug!(
                                self.log,
                                "[{}] deactivate flush {} done",
                                client_id,
                                ds_id
                            );
                        }
                    }
                    self.ds_last_flush[client_id as usize] = ds_id;
                }
                IOop::ExtentClose {
                    dependencies: _,
                    extent,
                } => {
                    panic!(
                        "job: {:?} Received illegal IOop::ExtentClose {}",
                        job, extent,
                    );
                }
                IOop::ExtentFlushClose {
                    dependencies: _,
                    extent: _,
                    flush_number: _,
                    gen_number: _,
                    source_downstairs: _,
                    repair_downstairs: _,
                } => {
                    assert!(read_data.is_empty());
                    assert!(extent_info.is_some());

                    let ci = self
                        .repair_info
                        .insert(client_id, extent_info.unwrap());
                    if ci.is_some() {
                        panic!(
                            "[{}] Unexpected repair found on insertion: {:?}",
                            client_id, ci
                        );
                    }

                    if jobs_completed_ok == 3 {
                        notify_guest = true;
                        job.ack_status = AckStatus::AckReady;
                        debug!(
                            self.log,
                            "[{}] ExtentFlushClose {} AckReady",
                            client_id,
                            ds_id
                        );
                    }
                }
                IOop::ExtentLiveRepair {
                    dependencies: _,
                    extent: _,
                    source_downstairs: _,
                    source_repair_address: _,
                    repair_downstairs: _,
                } => {
                    assert!(read_data.is_empty());
                    if jobs_completed_ok == 3 {
                        notify_guest = true;
                        debug!(
                            self.log,
                            "[{}] ExtentLiveRepair AckReady {}",
                            client_id,
                            ds_id
                        );
                        job.ack_status = AckStatus::AckReady;
                    }
                }
                IOop::ExtentLiveReopen {
                    dependencies: _,
                    extent: _,
                } => {
                    assert!(read_data.is_empty());
                    if jobs_completed_ok == 3 {
                        notify_guest = true;
                        debug!(
                            self.log,
                            "[{}] ExtentLiveReopen AckReady {}",
                            client_id,
                            ds_id
                        );
                        job.ack_status = AckStatus::AckReady;
                    }
                }
                IOop::ExtentLiveNoOp { dependencies: _ } => {
                    assert!(read_data.is_empty());
                    if jobs_completed_ok == 3 {
                        notify_guest = true;
                        debug!(
                            self.log,
                            "[{}] ExtentLiveNoOp AckReady {}", client_id, ds_id
                        );
                        job.ack_status = AckStatus::AckReady;
                    }
                }
            }
        }

        /*
         * If all 3 jobs are done, we can check here to see if we can
         * remove this job from the DS list. If we have completed the ack
         * to the guest, then there will be no more work on this job
         * but messages may still be unprocessed.
         */
        if job.ack_status == AckStatus::Acked {
            self.retire_check(ds_id);
        } else if job.ack_status == AckStatus::NotAcked {
            // If we reach this then the job probably has errors and
            // hasn't acked back yet. We check for NotAcked so we don't
            // double count three done and return true if we already have
            // AckReady set.
            let wc = job.state_count();
            if (wc.error + wc.skipped + wc.done) == 3 {
                notify_guest = true;
                job.ack_status = AckStatus::AckReady;
                debug!(self.log, "[{}] Set AckReady {}", client_id, job.ds_id);
            }
        }

        Ok(notify_guest)
    }

    /**
     * This request is now complete on all peers, but is it ready to retire?
     * Only when a flush is complete on all three downstairs do we check to
     * see if we can remove jobs. Double check that all write jobs have
     * finished and panic if not.
     *
     * Note we don't retire jobs until all three downstairs have returned
     * from the same flush because the Upstairs replays all jobs since
     * the last flush if a downstairs goes away and then comes back.
     * This includes reads because they can be in the deps list for
     * writes and if they aren't included in replay then the write will
     * never start.
     */
    fn retire_check(&mut self, ds_id: u64) {
        if !self.is_flush(ds_id).unwrap() {
            return;
        }

        // Only a completed flush will remove jobs from the active queue -
        // currently we have to keep everything around for use during replay
        let wc = self.state_count(ds_id).unwrap();
        if (wc.error + wc.skipped + wc.done) == 3 {
            assert!(!self.completed.contains(&ds_id));
            assert_eq!(wc.active, 0);

            // Sort the job list, and retire all the jobs that happened before
            // and including this flush.

            let mut kvec: Vec<u64> = self
                .ds_active
                .keys()
                .cloned()
                .filter(|&x| x <= ds_id)
                .collect::<Vec<u64>>();

            kvec.sort_unstable();

            let mut retired = Vec::new();
            for id in kvec.iter() {
                // Remove everything before this flush (because flushes depend
                // on everything, and everything depends on flushes).
                assert!(*id <= ds_id);

                // Assert the job is actually done, then complete it
                let wc = self.state_count(*id).unwrap();

                // While we don't expect any jobs to still be in progress,
                // there is nothing to prevent a flush ACK from getting
                // ahead of the ACK from something that flush depends on.
                // The downstairs should handle the dependency.
                if wc.active != 0 {
                    warn!(
                        self.log,
                        "Leave job {} on the work queue for now", id
                    );
                    continue;
                }
                assert_eq!(wc.error + wc.skipped + wc.done, 3);

                assert!(!self.completed.contains(id));

                let oj = self.ds_active.get(id).unwrap();
                if oj.ack_status != AckStatus::Acked {
                    warn!(
                        self.log,
                        "[rc] leave job {} on the queue when removing {}",
                        oj.ds_id,
                        ds_id,
                    );
                    continue;
                }
                let oj = self.ds_active.remove(id).unwrap();
                assert_eq!(oj.ack_status, AckStatus::Acked);
                assert_eq!(oj.ds_id, *id);
                retired.push(oj.ds_id);
                self.completed.push(*id);
                let summary = oj.io_summarize();
                self.completed_jobs.push(summary);
                for cid in 0..3 {
                    let old_state = oj.state.get(&cid).unwrap();
                    self.io_state_count.decr(old_state, cid);
                }
            }

            debug!(self.log, "[rc] retire {} clears {:?}", ds_id, retired);
            // Only keep track of skipped jobs at or above the flush.
            for cid in 0..3 {
                self.ds_skipped_jobs[cid].retain(|&x| x >= ds_id);
            }
        }
    }

    /**
     * Check if an active job is a flush or not.
     */
    fn is_flush(&self, ds_id: u64) -> Result<bool> {
        let job = self
            .ds_active
            .get(&ds_id)
            .ok_or_else(|| anyhow!("reqid {} is not active", ds_id))?;

        match &job.work {
            IOop::Flush {
                dependencies: _dependencies,
                flush_number: _flush_number,
                gen_number: _gen_number,
                snapshot_details: _,
                extent_limit: _,
            } => Ok(true),
            _ => Ok(false),
        }
    }

    /**
     * Check if an active job is a read or not.
     */
    fn is_read(&self, ds_id: u64) -> Result<bool> {
        let job = self
            .ds_active
            .get(&ds_id)
            .ok_or_else(|| anyhow!("reqid {} is not active", ds_id))?;

        match &job.work {
            IOop::Read {
                dependencies: _dependencies,
                requests: _,
            } => Ok(true),
            _ => Ok(false),
        }
    }

    fn client_error(
        &self,
        ds_id: u64,
        client_id: u8,
    ) -> Result<(), CrucibleError> {
        let job = self
            .ds_active
            .get(&ds_id)
            .ok_or_else(|| anyhow!("reqid {} is not active", ds_id))?;

        let state = job
            .state
            .get(&client_id)
            .ok_or_else(|| anyhow!("state for client {} missing", client_id))?;

        if let IOState::Error(e) = state {
            Err(e.clone())
        } else {
            Ok(())
        }
    }

    // Reserve some job IDs for future repair work.
    // Return the job IDs we reserved.  If the extent already has
    // job IDs reserved, then use those instead.
    fn reserve_repair_ids(&mut self, eid: u32) -> ExtentRepairIDs {
        if let Some(eri) = self.repair_job_ids.get_mut(&eid) {
            debug!(self.log, "reserve returns existing job ids for {}", eid);
            let repair_ids = ExtentRepairIDs {
                close_id: eri.close_id,
                repair_id: eri.repair_id,
                noop_id: eri.noop_id,
                reopen_id: eri.reopen_id,
            };

            return repair_ids;
        }

        debug!(
            self.log,
            "Reserve Created new job ids for {}, save them", eid
        );
        let close_id = self.next_id();
        let repair_id = self.next_id();
        let noop_id = self.next_id();
        let reopen_id = self.next_id();
        let repair_ids = ExtentRepairIDs {
            close_id,
            repair_id,
            noop_id,
            reopen_id,
        };
        self.repair_job_ids.insert(eid, repair_ids);

        repair_ids
    }

    // Get the repair IDs for this extent.
    // If they were already reserved, then us those values, otherwise,
    // go get the next set of job IDs.
    fn get_repair_ids(&mut self, eid: u32) -> ExtentRepairIDs {
        if let Some(eri) = self.repair_job_ids.remove(&eid) {
            debug!(self.log, "Return existing job ids for {} GG", eid);
            eri
        } else {
            debug!(self.log, "Create new job ids for {}", eid);
            let close_id = self.next_id();
            let repair_id = self.next_id();
            let noop_id = self.next_id();
            let reopen_id = self.next_id();
            ExtentRepairIDs {
                close_id,
                repair_id,
                noop_id,
                reopen_id,
            }
        }
    }
    // Check to see if any repair IDs have been assigned for this
    // extent.
    fn query_repair_ids(&mut self, eid: u32) -> bool {
        self.repair_job_ids.contains_key(&eid)
    }
}

#[derive(Debug, Copy, Clone)]
pub struct ExtentRepairIDs {
    close_id: u64,
    repair_id: u64,
    noop_id: u64,
    reopen_id: u64,
}

/// Implement AES-GCM-SIV encryption
pub struct EncryptionContext {
    cipher: Aes256GcmSiv,
    block_size: usize,
}

impl Debug for EncryptionContext {
    fn fmt(&self, f: &mut Formatter<'_>) -> Result<(), fmt::Error> {
        f.debug_struct("EncryptionContext")
            .field("block_size", &self.block_size)
            .finish()
    }
}

impl EncryptionContext {
    pub fn new(key: Vec<u8>, block_size: usize) -> EncryptionContext {
        assert!(key.len() == 32);
        let key = Key::<Aes256GcmSiv>::from_slice(&key[..]);
        let cipher = Aes256GcmSiv::new(key);

        EncryptionContext { cipher, block_size }
    }

    pub fn block_size(&self) -> usize {
        self.block_size
    }

    pub fn get_random_nonce(&self) -> Nonce {
        let mut rng = ChaCha20Rng::from_entropy();

        let mut random_iv = Vec::<u8>::with_capacity(12);
        random_iv.resize(12, 1);
        rng.fill_bytes(&mut random_iv);

        Nonce::clone_from_slice(&random_iv)
    }

    pub fn encrypt_in_place(
        &self,
        data: &mut [u8],
    ) -> Result<(Nonce, Tag, u64)> {
        let nonce = self.get_random_nonce();

        let tag = self.cipher.encrypt_in_place_detached(&nonce, b"", data);

        if tag.is_err() {
            bail!("Could not encrypt! {:?}", tag.err());
        }

        let tag = tag.unwrap();

        // Hash [nonce + tag + data] in that order. Perform this after
        // encryption so that the downstairs can verify it without the key.
        let computed_hash = integrity_hash(&[&nonce[..], &tag[..], data]);

        Ok((nonce, tag, computed_hash))
    }

    pub fn decrypt_in_place(
        &self,
        data: &mut [u8],
        nonce: &Nonce,
        tag: &Tag,
    ) -> Result<()> {
        let result =
            self.cipher.decrypt_in_place_detached(nonce, b"", data, tag);

        if result.is_err() {
            bail!("Could not decrypt! {:?}", result.err().unwrap());
        }

        Ok(())
    }
}

#[allow(clippy::derive_partial_eq_without_eq)]
#[derive(Debug, Copy, Clone, JsonSchema, PartialEq, Serialize, Deserialize)]
#[serde(rename_all = "snake_case")]
enum UpState {
    /*
     * The upstairs is just coming online.  We can send IO on behalf of
     * the upstairs, but no IO from the guest.
     */
    Initializing,
    /*
     * The upstairs is online and accepting IO from the guest.
     */
    Active,
    /*
     * Let in flight IO continue, but don't allow any new IO.  This state
     * also means that when a downstairs task has completed all the IO
     * it can, including the final flush, it should reset itself back to
     * new and let the connection to the downstairs close and let the
     * loop to reconnect (looper) happen.
     */
    Deactivating,
}

#[derive(Debug)]
struct UpstairsState {
    active_request: bool,
    up_state: UpState,
    req: Option<BlockReq>,
}

impl UpstairsState {
    pub fn default() -> Self {
        UpstairsState {
            active_request: false,
            up_state: UpState::Initializing,
            req: None,
        }
    }

    /*
     * Setting active means the upstairs has contacted all the necessary
     * downstairs, verified they are consistent (or made them so)
     * and is now ready to receive IO.  Going forward a downstairs
     * that is disconnected can have a slightly different path to
     * re-join than the original compare all downstairs to each other
     * that happens on initial startup. This is because the running
     * upstairs has some state it can use to re-verify a downstairs.
     */
    async fn set_active(&mut self) -> Result<(), CrucibleError> {
        if self.up_state == UpState::Active {
            crucible_bail!(UpstairsAlreadyActive);
        } else if self.up_state == UpState::Deactivating {
            /*
             * We don't support deactivate interruption, so we have to
             * let the currently running deactivation finish before we
             * can accept an activation.
             */
            crucible_bail!(UpstairsDeactivating);
        }
        self.active_request = false;
        self.up_state = UpState::Active;
        let req = self.req.take();
        if let Some(req) = req {
            req.send_ok().await;
        }
        Ok(())
    }
}

/// Describes the region definition an upstairs has received or expects to
/// receive from its downstairs.
#[derive(Clone, Copy, Debug)]
enum RegionDefinitionStatus {
    /// The upstairs has not received any region information from any
    /// downstairs yet. It will accept the first legal region definition it
    /// receives from any downstairs and ensure that all other downstairs
    /// supply the same definition.
    WaitingForDownstairs,

    /// The upstairs expects to receive specific region information from each
    /// downstairs and will reject attempts to connect to a downstairs that
    /// supplies the wrong information.
    ExpectingFromDownstairs(RegionDefinition),

    /// The upstairs has received region information from at least one
    /// downstairs, which subsequent downstairs must match.
    Received(RegionDefinition),
}

impl RegionDefinitionStatus {
    fn get_def(&self) -> Option<RegionDefinition> {
        use RegionDefinitionStatus::*;
        match self {
            WaitingForDownstairs => None,
            ExpectingFromDownstairs(rd) => Some(*rd),
            Received(rd) => Some(*rd),
        }
    }
}

/*
 * XXX Track scheduled storage work in the central structure. Have the
 * target management task check for work to do here by changing the value in
 * its watch::channel. Have the main thread determine that an overflow of
 * work to do backing up in here means we need to do something like mark the
 * target as behind or institute some kind of back pressure, etc.
 */
#[derive(Debug)]
pub struct Upstairs {
    /*
     * Is this Upstairs active, or just attaching inactive?
     */
    active: Mutex<UpstairsState>,

    /*
     * Upstairs UUID
     */
    uuid: Uuid,

    // A unique session ID
    session_id: Uuid,

    /*
     * Upstairs Generation number.
     * Will always increase each time an Upstairs starts.
     */
    generation: Mutex<u64>,

    /*
     * The guest struct keeps track of jobs accepted from the Guest as they
     * progress through crucible. A single job submitted can produce
     * multiple downstairs requests.
     */
    guest: Arc<Guest>,

    /*
     * This Downstairs struct keeps track of information about each
     * downstairs as well as tracking IO operations going between
     * upstairs and downstairs. New work for downstairs is generated
     * inside the upstairs on behalf of IO requests coming from the guest.
     */
    downstairs: Mutex<Downstairs>,

    /*
     * The flush info Vec is only used when first connecting or
     * re-connecting to a downstairs. It is populated with the versions
     * the upstairs considers the "correct". If a downstairs disconnects
     * and then comes back, it has to match or be made to match what was
     * decided as the correct list. This may involve having to refresh
     * the versions vec.
     *
     * The versions vec is not enough to solve a mismatch. We really need
     * Generation number, flush number, and dirty bit for every extent
     * when resolving conflicts.
     *
     * On Startup we determine the highest flush number from all three
     * downstairs. We add one to that and it becomes the next flush
     * number. Flush numbers increment by one each time.
     */
    flush_info: Mutex<FlushInfo>,

    /*
     * The global description of the downstairs region we are using.
     * This allows us to verify each downstairs is the same, as well as
     * enables us to translate an LBA to an extent and block offset.
     */
    ddef: Mutex<RegionDefinitionStatus>,

    /*
     * Optional encryption context - Some if a key was supplied in
     * the CrucibleOpts
     */
    encryption_context: Option<Arc<EncryptionContext>>,

    /*
     * Upstairs keeps all IOs in memory until a flush is ACK'd back from
     * all three downstairs.  If there are IOs we have accepted into the
     * work queue that don't end with a flush, then we set this to indicate
     * that the upstairs may need to issue a flush of its own to be sure
     * that data is pushed to disk.  Note that this is not an indication of
     * an ACK'd flush, just that the last IO command we put on the work
     * queue was not a flush.
     */
    need_flush: Mutex<bool>,

    /*
     * Upstairs stats.
     */
    stats: UpStatOuter,

    /*
     * Does this Upstairs throw random errors?
     */
    lossy: bool,

    /*
     * Operate in read-only mode
     */
    read_only: bool,

    /*
     * Logger used by the upstairs
     */
    log: Logger,
    /*
     * Live repair tracking structure
     */
}

impl Upstairs {
    pub fn test_default(ddef: Option<RegionDefinition>) -> Arc<Self> {
        let opts = CrucibleOpts {
            id: Uuid::new_v4(),
            target: vec![],
            lossy: false,
            flush_timeout: None,
            key: None,
            cert_pem: None,
            key_pem: None,
            root_cert_pem: None,
            control: None,
            read_only: false,
        };

        // Register DTrace, and setup slog logging to use it.
        register_probes().unwrap();
        let decorator = slog_term::TermDecorator::new().build();
        let drain = slog_term::FullFormat::new(decorator)
            .build()
            .filter_level(slog::Level::Info)
            .fuse();
        let drain = slog_async::Async::new(drain).build().fuse();
        let (drain, registration) = with_drain(drain);
        if let ProbeRegistration::Failed(ref e) = registration {
            panic!("Failed to register probes: {:#?}", e);
        }
        let log = Logger::root(drain.fuse(), o!());

        Self::new(&opts, 0, ddef, Arc::new(Guest::default()), log)
    }

    pub fn new(
        opt: &CrucibleOpts,
        gen: u64,
        expected_region_def: Option<RegionDefinition>,
        guest: Arc<Guest>,
        log: Logger,
    ) -> Arc<Upstairs> {
        /*
         * XXX Make sure we have three and only three downstairs
         */
        #[cfg(not(test))]
        assert_eq!(opt.target.len(), 3);

        // Create an encryption context if a key is supplied.
        let encryption_context = opt.key_bytes().map(|key| {
            Arc::new(EncryptionContext::new(
                key,
                // XXX: Figure out what to do if no expected region definition
                // was supplied. It would be good to do BlockOp::QueryBlockSize
                // here, but this creates a deadlock. Upstairs::new runs before
                // up_ds_listen in up_main, and up_ds_listen needs to run to
                // answer BlockOp::QueryBlockSize. (Note that the downstairs
                // have not reported in yet, so if no expected definition was
                // supplied no downstairs information is available.)
                expected_region_def
                    .map(|rd| rd.block_size() as usize)
                    .unwrap_or(512),
            ))
        });

        let uuid = opt.id;
        info!(log, "Crucible stats registered with UUID: {}", uuid);
        let stats = UpStatOuter {
            up_stat_wrap: Arc::new(Mutex::new(UpCountStat::new(uuid))),
        };

        let rd_status = match expected_region_def {
            None => RegionDefinitionStatus::WaitingForDownstairs,
            Some(d) => RegionDefinitionStatus::ExpectingFromDownstairs(d),
        };

        let session_id = Uuid::new_v4();
        info!(log, "Crucible {} has session id: {}", uuid, session_id);
        Arc::new(Upstairs {
            active: Mutex::new(UpstairsState::default()),
            uuid,
            session_id: Uuid::new_v4(),
            generation: Mutex::new(gen),
            guest,
            downstairs: Mutex::new(Downstairs::new(
                log.clone(),
                opt.target.to_owned(),
            )),
            flush_info: Mutex::new(FlushInfo::new()),
            ddef: Mutex::new(rd_status),
            encryption_context,
            need_flush: Mutex::new(false),
            stats,
            lossy: opt.lossy,
            read_only: opt.read_only,
            log,
        })
    }

    pub fn encrypted(&self) -> bool {
        self.encryption_context.is_some()
    }

    /**
     * Update the counters used by dtrace probes.
     * This one method will update the fields of the
     * up_status counter.
     */
    #[inline]
    async fn stat_update(&self, msg: &str) {
        let up_count = self.up_work_active().await;
        let ds_count = self.ds_work_active().await;
        let ds_state = self.ds_state_copy().await;
        let ds = self.downstairs.lock().await;
        let ds_io_count = ds.io_state_count;
        let ds_repair = ds.extents_repaired.clone();
        let ds_confirm = ds.extents_confirmed.clone();
        let ds_live_repair_completed = ds.live_repair_completed.clone();
        let ds_live_repair_aborted = ds.live_repair_aborted.clone();

        cdt::up__status!(|| {
            let arg = Arg {
                up_count,
                ds_count,
                ds_state,
                ds_io_count,
                ds_repair,
                ds_confirm,
                ds_live_repair_completed,
                ds_live_repair_aborted,
            };
            (msg, arg)
        });
    }

    async fn set_generation(&self, new_gen: u64) {
        let mut gen = self.generation.lock().await;
        *gen = new_gen;
        info!(self.log, "Set desired generation to :{}", *gen);
    }

    async fn get_generation(&self) -> u64 {
        *self.generation.lock().await
    }

    /*
     * Setting active means the upstairs has contacted all the necessary
     * downstairs, verified they are consistent (or made them so)
     * and is now ready to receive IO.  Going forward a downstairs
     * that is disconnected can have a slightly different path to
     * re-join than the original compare all downstairs to each other
     * that happens on initial startup. This is because the running
     * upstairs has some state it can use to re-verify a downstairs.
     *
     * Note this method is only called during tests.
     */
    #[cfg(test)]
    async fn set_active(&self) -> Result<(), CrucibleError> {
        let mut active = self.active.lock().await;
        self.stats.add_activation().await;
        active.set_active().await?;
        info!(
            self.log,
            "{} is now active with session: {}", self.uuid, self.session_id
        );
        Ok(())
    }

    /*
     * This is called if the upstairs has determined that something is
     * wrong and it should deactivate itself.
     */
    async fn set_inactive(&self, err: CrucibleError) {
        let mut active = self.active.lock().await;
        active.active_request = false;
        active.up_state = UpState::Initializing;

        // If something is waiting for activation, they can give up now.
        let req = active.req.take();
        if let Some(req) = req {
            req.send_err(err).await;
        }
        info!(
            self.log,
            "{} set inactive, session {}", self.uuid, self.session_id
        );
    }

    /*
     * Set deactivate on the upstairs.
     *
     * For a deactivation to complete, we need to:
     * Stop all incoming IO.
     * Let any outstanding IO finish.
     * Submit a final flush to all downstairs.
     * Wait for that final flush to finish (on all downstairs).
     *
     * We may be able to take some shortcuts if there is no work
     * in the active queue, and our last IO was a flush.
     *
     * We decide what to do while holding the upstairs active state lock.
     * This prevents any work sneaking in after our switch to deactivation,
     * and prevents confusion from a flush already in the work queue from
     * being confused as our deactivation flush.  Since we plan to create a
     * flush with a real guest job ID and use the ACK of that flush as a
     * way to notify the guest that their deactivate request is done,
     * we also need the guest work lock.
     *
     * By creating a real guest job, we can have the guest wait on completion
     * of that job as a way to be sure the final flush has been ack'd from
     * all downstairs (that are present).
     *
     * At the moment, we don't have any timeout on how long we will try
     * to clear the outstanding work and final flush.  We try forever and
     * will only give up if a downstairs goes offline or we finish the
     * work in the queue.
     */
    async fn set_deactivate(
        &self,
        req: Option<BlockReq>,
        ds_done_tx: mpsc::Sender<u64>,
    ) -> Result<(), ()> {
        /*
         * We are changing (maybe) the upstairs state, to make
         * sure we don't conflict with any existing flush, we get the
         * guest and downstairs lock at the same time.
         */
        let mut active = self.active.lock().await;
        let gw = self.guest.guest_work.lock().await;
        let mut ds = self.downstairs.lock().await;
        /*
         * Protect us from double deactivation, or deactivation
         * before we are activated.
         *
         * TODO: Support deactivation during initial setup.
         * We don't yet have a way to interrupt a deactivation in progress.
         */
        if active.up_state == UpState::Initializing {
            if let Some(req) = req {
                req.send_err(CrucibleError::UpstairsInactive).await;
            }
            return Err(());
        } else if active.up_state == UpState::Deactivating {
            if let Some(req) = req {
                req.send_err(CrucibleError::UpstairsDeactivating).await;
            }
            return Err(());
        }

        active.active_request = false;
        active.up_state = UpState::Deactivating;
        info!(self.log, "{} set deactivating.", self.uuid);

        /*
         * If any downstairs are currently offline, then we are going
         * to lock the door behind them and not let them back in until
         * all non-offline downstairs have deactivated themselves.
         *
         * However: TODO: This is not done yet.
         */
        let mut offline_ds = Vec::new();
        for (index, state) in ds.ds_state.iter().enumerate() {
            if *state == DsState::Offline {
                offline_ds.push(index as u8);
            }
        }

        /*
         * TODO: Handle deactivation when a downstairs is offline.
         */
        for client_id in offline_ds.iter() {
            ds.ds_deactivate_offline(*client_id);
            panic!("Can't deactivate with downstairs offline (yet)");
        }

        if ds.ds_active.keys().len() == 0 {
            debug!(self.log, "No work, no need to flush, return OK");
            if let Some(req) = req {
                req.send_ok().await;
            }
            return Ok(());
        }

        /*
         * Now, create the "final" flush and submit it to all the
         * downstairs queues.
         */
        self.submit_flush_internal(gw, ds, req, None, ds_done_tx)
            .await
    }

    #[cfg(test)]
    async fn is_deactivating(&self) -> bool {
        self.active.lock().await.up_state == UpState::Deactivating
    }

    /*
     * When a downstairs disconnects, check and see if the guest had
     * requested a deactivation (Upstairs will be in Deactivating state).
     *
     * If so, then see if all the downstairs have deactivated and if so,
     * reset this upstairs back to initializing and be ready for a new
     * activate command from the guest.
     */
    async fn deactivate_transition_check(&self) {
        let mut active = self.active.lock().await;
        if active.up_state == UpState::Deactivating {
            info!(self.log, "deactivate transition checking...");
            let mut ds = self.downstairs.lock().await;
            let mut de_done = true;
            ds.ds_state.iter_mut().for_each(|ds_state| {
                if *ds_state == DsState::New || *ds_state == DsState::WaitActive
                {
                    info!(
                        self.log,
                        "deactivate_transition {} Maybe ", *ds_state
                    );
                } else if *ds_state == DsState::Offline {
                    // TODO: support this
                    panic!("Can't deactivate when a downstairs is offline");
                } else {
                    info!(self.log, "deactivate_transition {} NO", *ds_state);
                    de_done = false;
                }
            });
            if de_done {
                info!(self.log, "All DS in the proper state! -> INIT");
                active.up_state = UpState::Initializing;
            }
        }
    }

    /*
     * Look to see if this specific downstairs is in LiveRepair, and if so,
     * apply special consideration for dependencies, as they could be unique
     * for this downstairs.
     *
     * First off, any job that was "skipped" should not be a dependency for
     * this specific downstairs.  In addition, any job that happened before
     * the skipped jobs that was marked as "Done" should also be removed, as
     * there will be no replay here and we are basically rebuilding this
     * downstairs from other downstairs.
     */
    async fn live_repair_dep_check(
        &self,
        client_id: u8,
        deps: Vec<u64>,
        ds_id: u64,
    ) -> Vec<u64> {
        let mut ds = self.downstairs.lock().await;

        if ds.dependencies_need_cleanup(client_id) {
            ds.remove_dep_if_live_repair(client_id, deps.clone(), ds_id)
        } else {
            deps
        }
    }

    /*
     * Check and see if a downstairs client can deactivate itself, and if
     * it can, then mark it so.
     *
     * Return true if we deactivated this downstairs.
     */
    async fn ds_deactivate(&self, client_id: u8) -> bool {
        let active = self.active.lock().await;
        let up_state = active.up_state;
        /*
         * Only check for deactivate if the guest has requested
         * a deactivate, which will set the up_state to Deactivating.
         */
        if up_state != UpState::Deactivating {
            return false;
        }
        let mut ds = self.downstairs.lock().await;

        let mut kvec: Vec<u64> =
            ds.ds_active.keys().cloned().collect::<Vec<u64>>();
        if kvec.is_empty() {
            info!(self.log, "[{}] deactivate, no work so YES", client_id);
            self.ds_transition_with_lock(
                &mut ds,
                up_state,
                client_id,
                DsState::Deactivated,
            );
            return true;
        } else {
            kvec.sort_unstable();
            /*
             * The last job must be a flush.  It's possible to get
             * here right after deactivating is set, but before the final
             * flush happens.
             */
            let last_id = kvec.last().unwrap();
            if !ds.is_flush(*last_id).unwrap() {
                info!(
                    self.log,
                    "[{}] deactivate last job {} not flush, NO",
                    client_id,
                    last_id
                );
                return false;
            }
            /*
             * Now count our jobs.  Any job not done or skipped means
             * we are not ready to deactivate.
             */
            for id in kvec.iter() {
                let job = ds.ds_active.get(id).unwrap();
                let state = job.state.get(&client_id).unwrap();
                if state == &IOState::New || state == &IOState::InProgress {
                    info!(
                        self.log,
                        "[{}] deactivate job {} not {:?} flush, NO",
                        client_id,
                        id,
                        state
                    );
                    return false;
                }
            }
        }
        /*
         * To arrive here, we verified our most recent job is a flush, and
         * none of the jobs that are on our active job list are New or
         * InProgress (either error, skipped, or done)
         */
        info!(self.log, "[{}] check deactivate YES", client_id);
        self.ds_transition_with_lock(
            &mut ds,
            up_state,
            client_id,
            DsState::Deactivated,
        );
        true
    }

    /*
     * This just indicates if we will take any more IO from the
     * guest and put it on the work list.  It does not mean we can't
     * finish an IO, just that we can't start any new IO.
     * Don't call this with the downstairs lock held.
     */
    async fn guest_io_ready(&self) -> bool {
        let active = self.active.lock().await;
        matches!(active.up_state, UpState::Active)
    }

    /*
     * The guest has requested this upstairs go active.
     */
    async fn set_active_request(
        &self,
        req: BlockReq,
    ) -> Result<(), CrucibleError> {
        let mut active = self.active.lock().await;
        match active.up_state {
            UpState::Initializing => {
                assert!(!active.active_request);
                assert!(active.req.is_none());
                active.active_request = true;
                active.req = Some(req);
                info!(self.log, "{} active request set", self.uuid);
                Ok(())
            }
            UpState::Deactivating => {
                warn!(
                    self.log,
                    "{} active denied while Deactivating", self.uuid
                );
                req.send_err(CrucibleError::UpstairsDeactivating).await;
                crucible_bail!(UpstairsDeactivating);
            }
            UpState::Active => {
                info!(
                    self.log,
                    "{} Request to activate upstairs already active", self.uuid
                );
                req.send_err(CrucibleError::UpstairsAlreadyActive).await;
                crucible_bail!(UpstairsAlreadyActive);
            }
        }
    }

    /*
     * The request to go active is not longer true
     */
    async fn _clear_active_request(&self) {
        let mut active = self.active.lock().await;
        active.active_request = false;
    }

    /*
     * Has the guest asked this upstairs to go active
     */
    async fn is_active_requested(&self) -> bool {
        self.active.lock().await.active_request
    }

    /*
     * If we are doing a flush, the flush number and the rn number
     * must both go up together. We don't want a lower next_id
     * with a higher flush_number to be possible, as that can introduce
     * dependency deadlock.
     * To also avoid any problems, this method should be called only
     * during the submit_flush method so we know the downstairs and
     * guest_work locks are both held.
     */
    async fn next_flush_id(&self) -> u64 {
        let mut fi = self.flush_info.lock().await;
        fi.get_next_flush()
    }

    async fn last_flush_id(&self, client_id: u8) -> u64 {
        let ds = self.downstairs.lock().await;
        ds.ds_last_flush[client_id as usize]
    }

    async fn set_flush_clear(&self) {
        let mut flush = self.need_flush.lock().await;
        *flush = false;
    }

    async fn set_flush_need(&self) {
        let mut flush = self.need_flush.lock().await;
        *flush = true;
    }

    async fn flush_needed(&self) -> bool {
        if !self.guest_io_ready().await {
            return false;
        }
        *self.need_flush.lock().await
    }

    /*
     * If the sender is empty, it means this flush request came from
     * the upstairs itself. There is no real guest IO behind it.
     *
     * Flushes can optionally take a ZFS snapshot if the snapshot_details
     * parameter is set.
     */
    #[instrument]
    async fn submit_flush(
        &self,
        req: Option<BlockReq>,
        snapshot_details: Option<SnapshotDetails>,
        ds_done_tx: mpsc::Sender<u64>,
    ) -> Result<(), ()> {
        /*
         * Lock first the guest_work struct where this new job will go,
         * then lock the downstairs struct. Once we have both we can proceed
         * to build our flush command.
         */
        let gw = self.guest.guest_work.lock().await;
        let downstairs = self.downstairs.lock().await;

        self.submit_flush_internal(
            gw,
            downstairs,
            req,
            snapshot_details,
            ds_done_tx,
        )
        .await
    }

    async fn submit_flush_internal(
        &self,
        mut gw: MutexGuard<'_, GuestWork>,
        mut downstairs: MutexGuard<'_, Downstairs>,
        req: Option<BlockReq>,
        snapshot_details: Option<SnapshotDetails>,
        ds_done_tx: mpsc::Sender<u64>,
    ) -> Result<(), ()> {
        self.set_flush_clear().await;

        /*
         * Get the next ID for our new guest work job. Note that the flush
         * ID and the next_id are connected here, in that all future writes
         * should be flushed at the next flush ID.
         */
        let gw_id: u64 = gw.next_gw_id();
        let next_id = downstairs.next_id();
        let next_flush = self.next_flush_id().await;
        cdt::gw__flush__start!(|| (gw_id));

        if snapshot_details.is_some() {
            info!(self.log, "flush with snap requested");
        }

        /*
         * To build the dependency list for this flush, iterate from the end of
         * the downstairs work active list in reverse order and check each job
         * in that list to see if this new flush must depend on it.
         *
         * We can safely ignore everything before the last flush, because the
         * last flush will depend on jobs before it. But this flush must depend
         * on the last flush - flush and gen numbers downstairs need to be
         * sequential and the same for each downstairs.
         *
         * The downstairs currently assumes that all jobs previous to the last
         * flush have completed, so the Upstairs must set that flushes depend on
         * all jobs. It's currently important that flushes depend on everything,
         * and everything depends on flushes.
         */
        let num_jobs = downstairs.ds_active.keys().len();
        let mut dep: Vec<u64> = Vec::with_capacity(num_jobs);

        for job_id in downstairs
            .ds_active
            .keys()
            .sorted()
            .collect::<Vec<&u64>>()
            .iter()
            .rev()
        {
            let job = &downstairs.ds_active[job_id];

            // Flushes must depend on everything
            dep.push(**job_id);

            // Depend on the last flush, but then bail out
            if job.work.is_flush() {
                break;
            }
        }
        debug!(self.log, "IO Flush {} has deps {:?}", next_id, dep);

        /*
         * TODO: Walk the list of guest work structs and build the same list
         * and make sure it matches.
         */

        /*
         * Build the flush request, and take note of the request ID that
         * will be assigned to this new piece of work.
         */
        let fl = create_flush(
            next_id,
            dep,
            next_flush,
            gw_id,
            self.get_generation().await,
            snapshot_details,
            ImpactedBlocks::Empty,
            None,
        );

        let mut sub = HashMap::new();
        sub.insert(next_id, 0);

        let new_gtos = GtoS::new(sub, Vec::new(), None, HashMap::new(), req);
        gw.active.insert(gw_id, new_gtos);

        cdt::up__to__ds__flush__start!(|| (gw_id));
        downstairs.enqueue(fl, ds_done_tx).await;

        Ok(())
    }

    /*
     * When we have a guest write request with offset and buffer, take them
     * and build both the upstairs work guest tracking struct as well as the
     * downstairs work struct. Once both are ready, submit them to the
     * required places.
     *
     * The is_write_unwritten bool indicates if this write is a regular
     * write (false) or a write_unwritten write (true) and allows us to
     * construct the proper IOop to submit to the downstairs.
     */
    #[instrument]
    async fn submit_write(
        &self,
        offset: Block,
        data: Bytes,
        req: Option<BlockReq>,
        is_write_unwritten: bool,
        ds_done_tx: mpsc::Sender<u64>,
    ) -> Result<(), ()> {
        if !self.guest_io_ready().await {
            if let Some(req) = req {
                req.send_err(CrucibleError::UpstairsInactive).await;
            }
            return Err(());
        }

        if self.read_only {
            if let Some(req) = req {
                req.send_err(CrucibleError::ModifyingReadOnlyRegion).await;
            }
            return Err(());
        }

        /*
         * Get the next ID for the guest work struct we will make at the
         * end. This ID is also put into the IO struct we create that
         * handles the operation(s) on the storage side.
         */
        let mut gw = self.guest.guest_work.lock().await;
        let mut downstairs = self.downstairs.lock().await;
        let ddef = self.ddef.lock().await.get_def().unwrap();

        /*
         * Verify IO is in range for our region.  If not give up now and
         * report error.
         */
        match ddef.validate_io(offset, data.len()) {
            Ok(()) => {}
            Err(e) => {
                if let Some(req) = req {
                    req.send_err(e).await;
                }
                return Err(());
            }
        }

        self.set_flush_need().await;

        /*
         * Given the offset and buffer size, figure out what extent and
         * byte offset that translates into. Keep in mind that an offset
         * and length may span two extents.
         */
        let impacted_blocks = extent_from_offset(
            &ddef,
            offset,
            Block::from_bytes(data.len(), &ddef),
        );

        /*
         * Grab this ID after extent_from_offset: in case of Err we don't
         * want to create a gap in the IDs.
         */
        let gw_id: u64 = gw.next_gw_id();
        if is_write_unwritten {
            cdt::gw__write__unwritten__start!(|| (gw_id));
        } else {
            cdt::gw__write__start!(|| (gw_id));
        }

        /*
         * Now create a downstairs work job for each (eid, bi, len) returned
         * from extent_from_offset
         *
         * Create the list of downstairs request numbers (ds_id) we created
         * on behalf of this guest job.
         */
        let mut sub = HashMap::new();
        let mut cur_offset: usize = 0;

        /*
         * To build the dependency list for this write, iterate from the end
         * of the downstairs work active list in reverse order and
         * check each job in that list to see if this new write must
         * depend on it.
         *
         * Construct a list of dependencies for this write based on the
         * following rules:
         *
         * - writes have to depend on the last flush completing (because
         *   currently everything has to depend on flushes)
         * - any overlap of impacted blocks requires a dependency
         *
         * It's important to remember that jobs may arrive at different
         * Downstairs in different orders but they should still complete in job
         * dependency order.
         *
         * TODO: any overlap of impacted blocks will create a dependency.
         * take this an example (this shows three writes, all to the
         * same block, along with the dependency list for each
         * write):
         *
         *       block
         * op# | 0 1 2 | deps
         * ----|-------------
         *   0 | W     |
         *   1 | W     | 0
         *   2 | W     | 0,1
         *
         * op 2 depends on both op 1 and op 0. If dependencies are transitive
         * with an existing job, it would be nice if those were removed from
         * this job's dependencies.
         */
        let num_jobs = downstairs.ds_active.keys().len();
        let mut dep: Vec<u64> = Vec::with_capacity(num_jobs);

        // Search backwards in the list of active jobs
        for job_id in downstairs
            .ds_active
            .keys()
            .sorted()
            .collect::<Vec<&u64>>()
            .iter()
            .rev()
        {
            let job = &downstairs.ds_active[job_id];

            // Depend on the last flush - flushes are a barrier for
            // all writes.
            if job.work.is_flush() {
                dep.push(**job_id);
            }

            // If this job impacts the same blocks as something already active,
            // create a dependency.
            if impacted_blocks.conflicts(&job.impacted_blocks) {
                dep.push(**job_id);
            }
        }

        let mut writes: Vec<crucible_protocol::Write> =
            Vec::with_capacity(impacted_blocks.len(&ddef));

        let mut future_repair = false;
        let mut deps_to_add: HashSet<u32> = HashSet::new();
        let mut extent_under_repair = None;
        for cid in 0..3 {
            if let Some(eur) = downstairs.extent_limit[cid] {
                if extent_under_repair.is_none() {
                    extent_under_repair = Some(eur as u64);
                } else {
                    // We only support one extent being repaired at a time
                    assert_eq!(Some(eur as u64), extent_under_repair);
                }
            }
        }

        for (eid, offset) in impacted_blocks.blocks(&ddef) {
            if let Some(eur) = extent_under_repair {
                // We are in the middle of a live repair. See if we
                // are trying to do IO that needs special dependencies.
                if eid == eur {
                    warn!(
                        self.log,
                        "Write to Extent {}:{}:{} under repair",
                        eid,
                        offset.value,
                        offset.shift
                    );
                    // We are operating on extent_under_repair.  This means
                    // job IDs for that repair operation have been submitted
                    // into the work queue, and we should already have found
                    // them and added them to our dependency list.
                    //
                    // If this IO extends beyond the end of this extent, then
                    // we are in the special case of an IO that spans a
                    // repaired extent and a not yet repaired extent.  Our
                    // only path forward here is to let the repair finish
                    // for all extents covered by this IO before we allow
                    // this IO to move forward.
                    //
                    // If we start our IO above the extent limit, then we
                    // don't need dependencies as this IO should go out
                    // before any future repair.
                    future_repair = true;
                } else if future_repair && eid > eur {
                    deps_to_add.insert(eid as u32);
                    // We crossed the repair extent, depend on future repairs
                    // for this extent as well.
                    warn!(
                        self.log,
                        "Write {}:{}:{} past extent under repair {}",
                        eid,
                        offset.value,
                        offset.shift,
                        eur
                    );
                }
            }
            let byte_len: usize = ddef.block_size() as usize;

            let (sub_data, encryption_context, hash) = if let Some(context) =
                &self.encryption_context
            {
                // Encrypt here
                let mut mut_data =
                    data.slice(cur_offset..(cur_offset + byte_len)).to_vec();

                let (nonce, tag, hash) =
                    match context.encrypt_in_place(&mut mut_data[..]) {
                        Err(e) => {
                            if let Some(req) = req {
                                req.send_err(CrucibleError::EncryptionError(
                                    e.to_string(),
                                ))
                                .await;
                            }
                            return Err(());
                        }

                        Ok(v) => v,
                    };

                (
                    Bytes::copy_from_slice(&mut_data),
                    Some(crucible_protocol::EncryptionContext {
                        nonce: Vec::from(nonce.as_slice()),
                        tag: Vec::from(tag.as_slice()),
                    }),
                    hash,
                )
            } else {
                // Unencrypted
                let sub_data = data.slice(cur_offset..(cur_offset + byte_len));
                let hash = integrity_hash(&[&sub_data[..]]);

                (sub_data, None, hash)
            };

            writes.push(crucible_protocol::Write {
                eid,
                offset,
                data: sub_data,
                block_context: BlockContext {
                    hash,
                    encryption_context,
                },
            });

            cur_offset += byte_len;
        }

        for new_dep in deps_to_add.iter() {
            let ids = downstairs.reserve_repair_ids(*new_dep);
            dep.push(ids.close_id);
            dep.push(ids.repair_id);
            dep.push(ids.noop_id);
            dep.push(ids.reopen_id);
        }

        // After reserving any LiveRepair IDs, go get one for this job.
        // This is required to avoid circular dependencies.
        let next_id = downstairs.next_id();

        // debug message printing, not load bearing.
        for new_dep in deps_to_add.iter() {
            warn!(
                self.log,
                "IO Write {} on eur {} Added deps {}",
                next_id,
                extent_under_repair.unwrap(),
                new_dep
            );
        }
        if deps_to_add.is_empty() {
            debug!(self.log, "IO Write {} has deps {:?}", next_id, dep);
        }

        let wr = create_write_eob(
            next_id,
            dep.clone(),
            gw_id,
            writes,
            is_write_unwritten,
            impacted_blocks,
        );

        sub.insert(next_id, 0); // XXX does value here matter?

        /*
         * New work created, add to the guest_work HM
         */
        let new_gtos = GtoS::new(sub, Vec::new(), None, HashMap::new(), req);
        {
            gw.active.insert(gw_id, new_gtos);
        }

        if is_write_unwritten {
            cdt::up__to__ds__write__unwritten__start!(|| (gw_id));
        } else {
            cdt::up__to__ds__write__start!(|| (gw_id));
        }
        downstairs.enqueue(wr, ds_done_tx).await;

        Ok(())
    }

    /*
     * When we have a guest read request with offset and buffer, take them
     * and build both the upstairs work guest tracking struct as well as the
     * downstairs work struct. Once both are ready, submit them to the
     * required places.
     */
    #[instrument]
    async fn submit_read(
        &self,
        offset: Block,
        data: Buffer,
        req: Option<BlockReq>,
        ds_done_tx: mpsc::Sender<u64>,
    ) -> Result<(), ()> {
        if !self.guest_io_ready().await {
            if let Some(req) = req {
                req.send_err(CrucibleError::UpstairsInactive).await;
            }
            return Err(());
        }

        /*
         * Get the next ID for the guest work struct we will make at the
         * end. This ID is also put into the IO struct we create that
         * handles the operation(s) on the storage side.
         */
        let mut gw = self.guest.guest_work.lock().await;
        let mut downstairs = self.downstairs.lock().await;
        let ddef = self.ddef.lock().await.get_def().unwrap();

        /*
         * Verify IO is in range for our region
         */
        match ddef.validate_io(offset, data.len()) {
            Ok(()) => {}
            Err(e) => {
                if let Some(req) = req {
                    req.send_err(e).await;
                }
                return Err(());
            }
        }

        self.set_flush_need().await;

        /*
         * Given the offset and buffer size, figure out what extent and
         * byte offset that translates into. Keep in mind that an offset
         * and length may span many extents, and eventually, TODO, regions.
         */
        let impacted_blocks = extent_from_offset(
            &ddef,
            offset,
            Block::from_bytes(data.len(), &ddef),
        );

        /*
         * Grab this ID after extent_from_offset: in case of Err we don't
         * want to create a gap in the IDs.
         */
        let gw_id: u64 = gw.next_gw_id();
        cdt::gw__read__start!(|| (gw_id));

        /*
         * To build the dependency list for this read, iterate from the end
         * of the downstairs work active list in reverse order and
         * check each job in that list to see if this new read must
         * depend on it.
         *
         * Construct a list of dependencies for this read based on the
         * following rules:
         *
         * - reads depend on flushes (because currently everything has to depend
         *   on flushes)
         * - any write with an overlap of impacted blocks requires a
         *   dependency
         */
        let num_jobs = downstairs.ds_active.keys().len();
        let mut dep: Vec<u64> = Vec::with_capacity(num_jobs);

        // Search backwards in the list of active jobs
        for job_id in downstairs
            .ds_active
            .keys()
            .sorted()
            .collect::<Vec<&u64>>()
            .iter()
            .rev()
        {
            let job = &downstairs.ds_active[job_id];

            if job.work.is_flush() {
                dep.push(**job_id);
                break;
            } else if (job.work.is_write() | job.work.is_repair())
                && impacted_blocks.conflicts(&job.impacted_blocks)
            {
                // If this is a write or repair and it impacts the same blocks
                // as something already active, create a dependency.
                dep.push(**job_id);
            }
        }

        let mut future_repair = false;
        let mut deps_to_add: HashSet<u32> = HashSet::new();
        let mut extent_under_repair = None;
        for cid in 0..3 {
            if let Some(eur) = downstairs.extent_limit[cid] {
                if extent_under_repair.is_none() {
                    extent_under_repair = Some(eur as u64);
                } else {
                    // We only support one extent being repaired at a time
                    assert_eq!(Some(eur as u64), extent_under_repair);
                }
            }
        }

        /*
         * Now create a downstairs work job for each (eid, bo) returned
         * from extent_from_offset.
         */
        let mut requests: Vec<ReadRequest> =
            Vec::with_capacity(impacted_blocks.len(&ddef));

        for (eid, offset) in impacted_blocks.blocks(&ddef) {
            if let Some(eur) = extent_under_repair {
                if eid == eur {
                    future_repair = true;
                } else if future_repair && eid > eur {
                    deps_to_add.insert(eid as u32);
                }
            }
            requests.push(ReadRequest { eid, offset });
        }

        for new_dep in deps_to_add.iter() {
            warn!(self.log, "Create read repair deps for extent {}", new_dep);
            let ids = downstairs.reserve_repair_ids(*new_dep);
            dep.push(ids.close_id);
            dep.push(ids.repair_id);
            dep.push(ids.noop_id);
            dep.push(ids.reopen_id);
        }

        /*
         * Create the tracking info for downstairs request numbers (ds_id) we
         * will create on behalf of this guest job.
         */
        let mut sub = HashMap::new();
        let next_id = downstairs.next_id();

        for new_dep in deps_to_add.iter() {
            warn!(
                self.log,
                "IO Read  {} extent {} added deps {}",
                next_id,
                extent_under_repair.unwrap(),
                new_dep
            );
        }
        if deps_to_add.is_empty() {
            debug!(self.log, "IO Read  {} has deps {:?}", next_id, dep);
        }

        sub.insert(next_id, 0); // XXX does this value matter?

        let wr = create_read_eob(
            next_id,
            dep.clone(),
            gw_id,
            requests,
            impacted_blocks,
        );

        /*
         * New work created, add to the guest_work HM. New work must be put
         * on the guest_work active HM first, before it lands on the
         * downstairs lists. We don't want to miss a completion from
         * downstairs.
         */
        assert!(!sub.is_empty());
        let new_gtos =
            GtoS::new(sub, Vec::new(), Some(data), HashMap::new(), req);
        {
            gw.active.insert(gw_id, new_gtos);
        }

        cdt::up__to__ds__read__start!(|| (gw_id));
        downstairs.enqueue(wr, ds_done_tx).await;

        Ok(())
    }

    /*
     * Our connection to a downstairs has been lost.  Depending on what
     * state the downstairs was in and what state the upstairs is in
     * will indicate which state this downstairs needs to go to.
     *
     * If we were disconnected because the downstairs decided to kick us
     * out, then we should go back to New.
     */
    async fn ds_missing(&self, client_id: u8) {
        let mut ds = self.downstairs.lock().await;
        let current = ds.ds_state[client_id as usize];
        let new_state = match current {
            DsState::Active => DsState::Offline,
            DsState::Replay => DsState::Offline,
            DsState::Offline => DsState::Offline,
            DsState::Migrating => DsState::Faulted,
            DsState::Faulted => DsState::Faulted,
            DsState::Deactivated => DsState::New,
            DsState::Repair => DsState::New,
            DsState::FailedRepair => DsState::New,
            DsState::LiveRepair => DsState::Faulted,
            DsState::LiveRepairReady => DsState::Faulted,
            _ => {
                /*
                 * Any other state means we had not yet enabled this
                 * downstairs to receive IO, so we go to the back of the
                 * line and have to re-verify it again.
                 */
                DsState::Disconnected
            }
        };

        info!(
            self.log,
            "[{}] {} Gone missing, transition from {} to {}",
            client_id,
            self.uuid,
            current,
            new_state,
        );

        // Should we move jobs now?  When do we move work that has
        // been submitted over to "skipped"
        ds.ds_state[client_id as usize] = new_state;
    }

    /*
     * Check and see what state our downstairs is in.  This check
     * determines if we have a returning downstairs to an active
     * upstairs, or we have a new upstairs trying to go active and
     * we need to possibly reconcile the three downstairs.  We return
     * true here if this downstairs can go active and start receiving
     * IOs.  We return false if this downstairs should enter the
     * repair path and reconcile with the other downstairs.
     */
    async fn _ds_is_replay(&self, client_id: u8) -> bool {
        let mut ds = self.downstairs.lock().await;
        if ds.ds_state[client_id as usize] == DsState::Replay {
            info!(
                self.log,
                "[{}] {} Transition from Replay to Active",
                client_id,
                self.uuid
            );
            ds.ds_state[client_id as usize] = DsState::Active;
            return true;
        }
        false
    }

    /*
     * Move a single downstairs to this new state.
     */
    async fn ds_transition(&self, client_id: u8, new_state: DsState) {
        let active = self.active.lock().await;
        let up_state = active.up_state;
        let mut ds = self.downstairs.lock().await;
        drop(active);
        self.ds_transition_with_lock(&mut ds, up_state, client_id, new_state);
    }

    /*
     * This is so we can call a state transition if we already have the
     * ds lock.  Avoids problems with race conditions where dropping
     * the lock and getting it allows for state to change.
     */
    fn ds_transition_with_lock(
        &self,
        ds: &mut MutexGuard<'_, Downstairs>,
        up_state: UpState,
        client_id: u8,
        new_state: DsState,
    ) {
        info!(
            self.log,
            "[{}] {} ({}) {} {} {} ds_transition to {}",
            client_id,
            self.uuid,
            self.session_id,
            ds.ds_state[0],
            ds.ds_state[1],
            ds.ds_state[2],
            new_state
        );

        let old_state = ds.ds_state[client_id as usize];

        /*
         * Check that this is a valid transition
         */
        match new_state {
            DsState::WaitActive => {
                if old_state == DsState::Offline {
                    if up_state == UpState::Active {
                        panic!(
                            "[{}] {} Bad up active state change {} -> {}",
                            client_id, self.uuid, old_state, new_state,
                        );
                    }
                } else if old_state != DsState::New
                    && old_state != DsState::Faulted
                    && old_state != DsState::Disconnected
                {
                    panic!(
                        "[{}] {} {:#?} Negotiation failed, {:?} -> {:?}",
                        client_id, self.uuid, up_state, old_state, new_state,
                    );
                }
            }
            DsState::WaitQuorum => {
                assert_eq!(old_state, DsState::WaitActive);
            }
            DsState::FailedRepair => {
                assert_eq!(old_state, DsState::Repair);
            }
            DsState::Faulted => {
                match old_state {
                    DsState::Active
                    | DsState::Repair
                    | DsState::LiveRepair
                    | DsState::LiveRepairReady
                    | DsState::Offline
                    | DsState::Replay => {} /* Okay */
                    _ => {
                        panic!(
                            "[{}] {} Invalid transition: {:?} -> {:?}",
                            client_id, self.uuid, old_state, new_state
                        );
                    }
                }
            }
            DsState::Repair => {
                assert_ne!(up_state, UpState::Active);
                assert_eq!(old_state, DsState::WaitQuorum);
            }
            DsState::Replay => {
                assert_eq!(old_state, DsState::Offline);
                assert_eq!(up_state, UpState::Active);
            }
            DsState::Active => {
                match old_state {
                    DsState::WaitQuorum
                    | DsState::Replay
                    | DsState::Repair
                    | DsState::LiveRepair => {} // Okay
                    _ => {
                        panic!(
                            "[{}] {} Invalid transition: {:?} -> {:?}",
                            client_id, self.uuid, old_state, new_state
                        );
                    }
                }
                /*
                 * Make sure repair happened when the upstairs is inactive.
                 */
                if old_state == DsState::Repair {
                    assert_ne!(up_state, UpState::Active);
                }
            }
            DsState::Deactivated => {
                // We only go deactivated if we were actually active, or
                // somewhere past active.
                // if deactivate is requested before active, the downstairs
                // state should just go back to NEW and re-require an
                // activation.
                match old_state {
                    DsState::Active
                    | DsState::Replay
                    | DsState::LiveRepair
                    | DsState::LiveRepairReady
                    | DsState::Repair => {} // Okay
                    _ => {
                        panic!(
                            "[{}] {} Invalid transition: {:?} -> {:?}",
                            client_id, self.uuid, old_state, new_state
                        );
                    }
                }
            }
            DsState::LiveRepair => {
                assert_eq!(old_state, DsState::LiveRepairReady);
            }
            DsState::LiveRepairReady => {
                assert_eq!(old_state, DsState::Faulted);
            }
            DsState::New => {
                // Before new, we must have been in
                // on of these states.
                match old_state {
                    DsState::Active
                    | DsState::Deactivated
                    | DsState::Faulted => {} // Okay
                    _ => {
                        panic!(
                            "[{}] {} Invalid transition: {:?} -> {:?}",
                            client_id, self.uuid, old_state, new_state
                        );
                    }
                }
            }
            DsState::Offline => {
                match old_state {
                    DsState::Active | DsState::Replay => {} // Okay
                    _ => {
                        panic!(
                            "[{}] {} Invalid transition: {:?} -> {:?}",
                            client_id, self.uuid, old_state, new_state
                        );
                    }
                }
            }
            DsState::Disabled => {
                // A move to Disabled can happen at any time we are talking
                // to a downstairs.
            }
            _ => {
                panic!(
                    "Make a check for transition {} to {}",
                    old_state, new_state
                );
            }
        }

        if old_state != new_state {
            info!(
                self.log,
                "[{}] Transition from {} to {}",
                client_id,
                ds.ds_state[client_id as usize],
                new_state,
            );
            ds.ds_state[client_id as usize] = new_state;
        } else {
            panic!("[{}] transition to same state: {}", client_id, new_state);
        }
    }

    async fn ds_state(&self, client_id: u8) -> DsState {
        let ds = self.downstairs.lock().await;
        ds.ds_state[client_id as usize]
    }

    /*
     * Build the list of extent indexes that don't match.
     * The downstairs lock must be held when calling this, as we don't
     * want this information changing under us while we are looking
     * at it.
     */
    fn mismatch_list(&self, ds: &Downstairs) -> Option<DownstairsMend> {
        let c0_rec = ds.region_metadata.get(&0).unwrap();
        let c1_rec = ds.region_metadata.get(&1).unwrap();
        let c2_rec = ds.region_metadata.get(&2).unwrap();

        let log = self.log.new(o!("" => "mend".to_string()));
        DownstairsMend::new(c0_rec, c1_rec, c2_rec, log)
    }

    /*
     *  Send a message that indicates the downstairs are ready for the
     *  next repair command.
     */
    async fn ds_repair_done_notify(
        &self,
        client_id: u8,
        rep_id: u64,
        ds_reconcile_done_tx: &mpsc::Sender<Repair>,
    ) -> Result<()> {
        debug!(
            self.log,
            "[{}] It's time to notify for {}", client_id, rep_id
        );
        if let Err(e) = ds_reconcile_done_tx
            .send(Repair {
                repair: true,
                client_id,
                rep_id,
            })
            .await
        {
            bail!("[{}] Failed to notify {} {:?}", client_id, rep_id, e);
        }
        Ok(())
    }

    /**
     * Get the next repair message from the repair message queue.
     * Make sure the current message has completed.
     *
     * We return true if we have more work to do after setting
     * reconcile_current_work to that work.
     *
     * We return false if there is no more work to do.
     *
     * repair_or_abort() will check that all downstairs are in the
     * proper state to continue repairing.
     *
     */
    async fn new_rec_work(&self) -> Result<bool> {
        let mut ds = self.downstairs.lock().await;
        /*
         * Make sure all downstairs are still in the correct
         * state before we put the next piece of work on the
         * list for the downstairs to do.
         */
        ds.repair_or_abort()?;

        ds.reconcile_repair_needed = ds.reconcile_task_list.len();
        if let Some(rio) = ds.reconcile_task_list.pop_front() {
            info!(self.log, "Pop front: {:?}", rio);

            // Assert if not None, then job is all done.
            if let Some(job) = &mut ds.reconcile_current_work {
                let mut done = 0;
                for (_, s) in job.state.iter() {
                    if s == &IOState::Done || s == &IOState::Skipped {
                        done += 1;
                    }
                }
                assert_eq!(done, 3);
            }

            ds.reconcile_current_work = Some(rio);
            Ok(true)
        } else {
            Ok(false)
        }
    }

    /**
     * Compare downstairs region metadata and based on the results:
     *
     * Determine the global flush number for this region set.
     * Verify the guest given gen number is highest.
     * Decide if we need repair, and if so create the repair list
     */
    async fn collate_downstairs(
        &self,
        ds: &mut Downstairs,
    ) -> Result<bool, CrucibleError> {
        /*
         * Show some (or all if small) of the info from each region.
         *
         * This loop is load bearing, we use this loop to get the
         * max flush number.  Eventually the max flush will come after
         * we have done any repair we need to do.  Since we don't have
         * that code yet, we are making use of this loop to find our
         * max.
         */
        let mut max_flush = 0;
        let mut max_gen = 0;
        for (cid, rec) in &ds.region_metadata {
            let mf = rec.flush_numbers.iter().max().unwrap() + 1;
            if mf > max_flush {
                max_flush = mf;
            }
            let mg = rec.generation.iter().max().unwrap() + 1;
            if mg > max_gen {
                max_gen = mg;
            }
            if rec.flush_numbers.len() > 12 {
                info!(
                    self.log,
                    "[{}]R flush_numbers[0..12]: {:?}",
                    cid,
                    rec.flush_numbers[0..12].to_vec()
                );
                info!(
                    self.log,
                    "[{}]R generation[0..12]: {:?}",
                    cid,
                    rec.generation[0..12].to_vec()
                );
                info!(
                    self.log,
                    "[{}]R dirty[0..12]: {:?}",
                    cid,
                    rec.dirty[0..12].to_vec()
                );
            } else {
                info!(
                    self.log,
                    "[{}]R  flush_numbers: {:?}", cid, rec.flush_numbers
                );
                info!(self.log, "[{}]R  generation: {:?}", cid, rec.generation);
                info!(self.log, "[{}]R  dirty: {:?}", cid, rec.dirty);
            }
        }

        info!(self.log, "Max found gen is {}", max_gen);
        /*
         * Verify that the generation number that the guest has requested
         * is higher than what we have from the three downstairs.
         */
        let requested_gen = self.get_generation().await;
        if requested_gen == 0 {
            error!(self.log, "generation number should be at least 1");
            crucible_bail!(GenerationNumberTooLow, "Generation 0 illegal");
        } else if requested_gen < max_gen {
            /*
             * We refuse to connect. The provided generation number is not
             * high enough to let us connect to these downstairs.
             */
            error!(
                self.log,
                "found generation number {}, larger than requested: {}",
                max_gen,
                requested_gen,
            );
            crucible_bail!(
                GenerationNumberTooLow,
                "found generation number {}, larger than requested: {}",
                max_gen,
                requested_gen,
            );
        } else {
            info!(
                self.log,
                "Generation requested: {} >= found:{}", requested_gen, max_gen,
            );
        }

        /*
         * Set the next flush ID so we have if we need to repair.
         */
        {
            let mut fi = self.flush_info.lock().await;
            fi.next_flush = max_flush;
        }
        info!(self.log, "Next flush: {}", max_flush);

        /*
         * Determine what extents don't match and what to do
         * about that
         */
        let reconcile_list = self.mismatch_list(ds);
        if let Some(reconcile_list) = reconcile_list {
            /*
             * We transition all the downstairs to needing repair here
             * while we have the downstairs lock.  This will insure that
             * all downstairs enter the repair path.
             */
            ds.ds_state.iter_mut().for_each(|ds_state| {
                info!(self.log, "Transition from {} to Repair", *ds_state);
                /*
                 * This is a panic and not an error because we should
                 * not call this method without already verifying the
                 * downstairs are in the proper state.
                 */
                assert_eq!(*ds_state, DsState::WaitQuorum);
                *ds_state = DsState::Repair;
            });

            info!(
                self.log,
                "Found {:?} extents that need repair",
                reconcile_list.mend.len()
            );
            ds.convert_rc_to_messages(reconcile_list.mend, max_flush, max_gen);
            ds.reconcile_repair_needed = ds.reconcile_task_list.len();
            Ok(true)
        } else {
            info!(self.log, "All extents match");
            Ok(false)
        }
    }

    /**
     * This is where an upstairs task will coordinate the actual work of
     * making all downstairs look like each other.  The repair work
     * list has already been constructed.
     *
     * The basic loop here is
     * - take a job from the front of the reconcile_task_list and set
     *   reconcile_current_work to that job.
     * - Send the three downstairs a message saying they should look for
     *   work.
     * - Wait for the third downstairs to finish to ACK the message.
     *
     * In addition to the regular steps above, we have to continually check
     * that none of the downstairs have gone away while we were waiting
     * for an ACK, or before submitting more work.  If we do encounter such
     * a situation, we have to inform the other downstairs that we are
     * aborting this repair, clear the repair work, and return error.
     */
    async fn do_reconciliation(
        &self,
        dst: &[Target],
        lastcast: &mut u64,
        ds_reconcile_done_rx: &mut mpsc::Receiver<Repair>,
        repair_commands: usize,
    ) -> Result<()> {
        let mut completed = 0;
        info!(self.log, "Begin repair with {} commands", repair_commands);
        let repair_start = Instant::now();
        loop {
            /*
             * If we get an error here, all Downstairs have to reset and
             * we should clear the work queue as everything starts over
             * after getting the latest state from each downstairs and
             * building a new repair list.
             */
            let res = self.new_rec_work().await;
            match res {
                Ok(true) => {
                    send_reconcile_work(dst, *lastcast);
                    *lastcast += 1;
                    info!(self.log, "Sent repair work, now wait for resp");
                    let mut progress_check = deadline_secs(5);

                    /*
                     * What to do if a downstairs goes away and never
                     * comes back?  At some point we will either need to
                     * give up, or accept an abort signal from outside to
                     * help us get moving again. TODO!
                     */
                    let mut work_done = false;
                    while !work_done {
                        tokio::select! {
                            c = ds_reconcile_done_rx.recv() => {
                                if let Some(c) = c {
                                    info!(
                                        self.log,
                                        "Completion from [{}] id:{} status:{}",
                                        c.client_id, c.rep_id, c.repair,
                                    );
                                    work_done = true;
                                    completed += 1;
                                    self.downstairs
                                        .lock()
                                        .await
                                        .reconcile_repaired += 1;
                                } else {
                                    info!(
                                        self.log,
                                        "Got None from reconcile_done_rx"
                                    );
                                }
                            }
                            _ = sleep_until(progress_check) => {
                                /*
                                 * This may not be an error.  We check every
                                 * so often just to make sure a downstairs
                                 * did not go away while we were waiting for
                                 * an ACK from that downstairs.
                                 */
                                info!(self.log, "progress_check");
                                progress_check = deadline_secs(5);
                                self.ds_state_show().await;
                                let mut ds = self.downstairs.lock().await;
                                if let Err(e) = ds.repair_or_abort() {
                                    error!(self.log, "Aborting reconcile");
                                    /*
                                     * After abort, we send one last message to
                                     * all the downstairs which will trigger
                                     * any that were waiting for more work
                                     * to also abort.
                                     */
                                    send_reconcile_work(dst, *lastcast);
                                    *lastcast += 1;
                                    bail!("Timeout with {}", e);
                                }
                            }
                        }
                        self.stat_update("repair").await;
                        info!(
                            self.log,
                            "[{}/{}] Repair commands completed",
                            completed,
                            repair_commands,
                        );
                    }
                }
                Ok(false) => {
                    break;
                }
                Err(e) => {
                    error!(self.log, "Aborting reconcile");
                    /*
                     * After aborting, we send one last message to
                     * all the downstairs which will trigger any that
                     * were waiting for more work to abort.
                     */
                    send_reconcile_work(dst, *lastcast);
                    *lastcast += 1;
                    bail!("Error: {}", e);
                }
            }
        }
        let repair_total = repair_start.elapsed();
        let time_f = repair_total.as_secs() as f32
            + (repair_total.subsec_nanos() as f32 / 1e9);

        // An extent repair takes four commands.  To get the number of
        // extents repaired, divide repair_commands by 4
        let repaired = repair_commands / 4;
        let ave = time_f / repaired as f32;
        info!(
            self.log,
            "{} extents repaired in {:5.3} ave:{:6.4}", repaired, time_f, ave,
        );
        self.downstairs.lock().await.reconcile_current_work = None;
        Ok(())
    }

    /**
     * Check and see if there are the required number of downstairs
     * connected to combine the three into a region set.
     *
     * Return false if we are not ready, or if things failed.
     * If we failed, then we will update the DsState for what failed.
     *
     * If we have enough downstairs and we can activate, then we should
     * notify the requestor of activation.
     * If we have enough downstairs and can't activate, then we should
     * also notify the requestor.
     *
     * If we have a problem here, we can't activate the upstairs.
     */
    async fn connect_region_set(
        &self,
        dst: &[Target],
        lastcast: &mut u64,
        ds_reconcile_done_rx: &mut mpsc::Receiver<Repair>,
    ) -> Result<()> {
        /*
         * Reconciliation only happens during initialization.
         * Look at all three downstairs region information collected.
         * Determine the highest flush number and make sure our generation
         * is high enough.
         */
        let collate_status = {
            let active = self.active.lock().await;
            if active.up_state != UpState::Initializing {
                return Ok(());
            }
            let mut ds = self.downstairs.lock().await;
            drop(active);
            /*
             * Make sure all downstairs are in the correct state before we
             * proceed.
             */
            let not_ready = ds
                .ds_state
                .iter()
                .filter(|state| **state != DsState::WaitQuorum)
                .count();
            if not_ready > 0 {
                info!(
                    self.log,
                    "Waiting for {} more clients to be ready", not_ready
                );
                return Ok(());
            }

            /*
             * While holding the downstairs lock, we figure out if there is
             * any reconciliation to do, and if so, we build the list of
             * operations that will repair the extents that are not in sync.
             *
             * If we fail to collate, then we need to kick out all the
             * downstairs out, forget any activation requests, and the
             * upstairs goes back to waiting for another activation request.
             */
            self.collate_downstairs(&mut ds).await
        };

        match collate_status {
            Err(e) => {
                error!(self.log, "Failed downstairs collate with: {}", e);
                // We failed to collate the three downstairs, so we need
                // to reset that activation request, and kick all the
                // downstairs to FailedRepair
                self.set_inactive(e).await;
                let _active = self.active.lock().await;
                let mut ds = self.downstairs.lock().await;

                // While collating, downstairs should all be DsState::Repair.
                // As we have released then locked the downstairs, we have to
                // verify that the downstairs are all in the state we expect
                // them to be.  Any change means that downstairs went away,
                // but any downstairs still repairing should be moved to
                // failed repair.
                assert_eq!(ds.ds_active.len(), 0);
                assert_eq!(ds.reconcile_task_list.len(), 0);

                for (i, s) in ds.ds_state.iter_mut().enumerate() {
                    if *s == DsState::WaitQuorum {
                        *s = DsState::FailedRepair;
                        warn!(
                            self.log,
                            "Mark {} as FAILED Collate in final check", i
                        );
                    } else {
                        warn!(
                            self.log,
                            "downstairs in state {} after failed collate", *s
                        );
                    }
                }
            }
            Ok(true) => {
                let repair_commands =
                    self.downstairs.lock().await.reconcile_task_list.len();
                self.do_reconciliation(
                    dst,
                    lastcast,
                    ds_reconcile_done_rx,
                    repair_commands,
                )
                .await?;

                let mut active = self.active.lock().await;
                let mut ds = self.downstairs.lock().await;
                /*
                 * Now that we have completed reconciliation, we move all
                 * the downstairs to the next state.  If we fail here, it means
                 * something interrupted our repair and we have to start over.
                 *
                 * As we repaired, downstairs should all be DsState::Repair.
                 *
                 * As we have released the downstairs lock while repairing, we
                 * have to verify that the downstairs are all in the state we
                 * expect them to be.  Any change means we abort and require
                 * all downstairs to reconnect, even if repair work is finished
                 * as a disconnected DS does not yet know it is all done with
                 * work and could have its state reset to New.
                 */

                assert_eq!(ds.ds_active.len(), 0);
                assert_eq!(ds.reconcile_task_list.len(), 0);

                let ready = ds
                    .ds_state
                    .iter()
                    .filter(|s| **s == DsState::Repair)
                    .count();

                if ready != 3 {
                    /*
                     * Some downstairs was not in the proper state any longer,
                     * so we need to abort this reconciliation and start
                     * everyone over.  Move all the downstairs that thought
                     * they were still repairing to FailedRepair which will
                     * trigger a reconnect.
                     */
                    for (i, s) in ds.ds_state.iter_mut().enumerate() {
                        if *s == DsState::Repair {
                            *s = DsState::FailedRepair;
                            warn!(
                                self.log,
                                "Mark {} as FAILED REPAIR in final check", i
                            );
                        }
                    }
                    /*
                     * We don't exit here, as we want the downstairs to all
                     * be notified there is a need to reset and go back through
                     * repair because someone did not complete it.
                     */
                } else {
                    info!(self.log, "All required repair work is completed");
                    info!(
                        self.log,
                        "Set Downstairs and Upstairs active after repairs"
                    );
                    if active.up_state != UpState::Initializing {
                        bail!("Upstairs in unexpected state while reconciling");
                    }

                    for s in ds.ds_state.iter_mut() {
                        *s = DsState::Active;
                    }
                    active.set_active().await?;
                    info!(
                        self.log,
                        "{} is now active with session: {}",
                        self.uuid,
                        self.session_id
                    );
                    self.stats.add_activation().await;
                }
            }
            Ok(false) => {
                info!(self.log, "No downstairs repair required");
                /*
                 * No repair was needed, but make sure all DS are in the state
                 * we expect them to be.
                 */
                let mut active = self.active.lock().await;
                let mut ds = self.downstairs.lock().await;

                let ready = ds
                    .ds_state
                    .iter()
                    .filter(|s| **s == DsState::WaitQuorum)
                    .count();

                if ready != 3 {
                    bail!("Unexpected Downstairs state after collation.");
                } else {
                    info!(self.log, "No initial repair work was required");
                    info!(self.log, "Set Downstairs and Upstairs active");
                    if active.up_state != UpState::Initializing {
                        bail!("Upstairs in unexpected state while reconciling");
                    }
                    for s in ds.ds_state.iter_mut() {
                        *s = DsState::Active;
                    }
                    active.set_active().await?;
                    info!(
                        self.log,
                        "{} is now active with session: {}",
                        self.uuid,
                        self.session_id
                    );
                    self.stats.add_activation().await;
                    info!(self.log, "{} Set Active after no repair", self.uuid);
                }
            }
        }

        /*
         * We have to send a final message that all downstairs who should
         * be waiting in the reconcile task that all repair work is done
         * (even if none was required) and they should proceed to being
         * active and accepting commands on the ds_work_ message channel.
         */
        assert!(self
            .downstairs
            .lock()
            .await
            .reconcile_current_work
            .is_none());

        info!(
            self.log,
            "Notify all downstairs, region set compare is done."
        );
        send_reconcile_work(dst, *lastcast);
        *lastcast += 1;

        Ok(())
    }

    /**
     * Return a copy of the DsState vec.
     * DTraces uses this.
     */
    async fn ds_state_copy(&self) -> Vec<DsState> {
        self.downstairs.lock().await.ds_state.clone()
    }

    /**
     * Return a count of the jobs on the downstairs active list.
     * DTrace uses this.
     */
    async fn ds_work_active(&self) -> u32 {
        self.downstairs.lock().await.ds_active.len() as u32
    }

    /**
     * Return a count of the jobs on the upstairs active list.
     * DTrace uses this.
     */
    async fn up_work_active(&self) -> u32 {
        self.guest.guest_work.lock().await.active.len() as u32
    }

    async fn ds_state_show(&self) {
        let ds = self.downstairs.lock().await;

        let mut state_line = String::new();
        state_line.push_str(&self.uuid.to_string());

        for state in ds.ds_state.iter() {
            state_line.push(' ');
            state_line.push_str(&state.to_string());
        }

        info!(self.log, "{}", state_line);
    }

    /*
     * Store the downstairs UUID, or compare to what we stored before
     * for a given client ID.  Do a sanity check that this downstairs
     * Region Definition matches the other downstairs.  If we don't have
     * any Region info yet, then use the provided RegionDefinition as
     * the source to compare the other downstairs with.
     */
    async fn add_ds_region(
        &self,
        client_id: u8,
        client_ddef: RegionDefinition,
    ) -> Result<()> {
        info!(self.log, "[{}] Got region def {:?}", client_id, client_ddef);

        if client_ddef.get_encrypted() != self.encryption_context.is_some() {
            bail!("Encryption expectation mismatch!");
        }

        /*
         * TODO(#551) Verify that `client_ddef` makes sense (valid, nonzero
         * block size, etc.)
         */

        /*
         * If this downstairs was previously registered, make sure this
         * connection reports the one the old connection did.
         *
         * XXX The expected per-client UUIDs should eventually be provided
         * when the upstairs stairs. When that happens, they can be
         * verified here.
         */
        let mut ds = self.downstairs.lock().await;
        if let Some(uuid) = ds.ds_uuid.get(&client_id) {
            if *uuid != client_ddef.uuid() {
                panic!(
                    "New client:{} uuid:{}  does not match existing {}",
                    client_id,
                    client_ddef.uuid(),
                    uuid
                );
            } else {
                info!(
                    self.log,
                    "Returning client:{} UUID:{} matches", client_id, uuid
                );
            }
        } else {
            ds.ds_uuid.insert(client_id, client_ddef.uuid());
        }

        let mut ddef = self.ddef.lock().await;

        /*
         * If there is an expected region definition of any kind (either from
         * a previous connection or an expectation that was supplied
         * when this upstairs was created), make sure the new
         * definition matches it.
         *
         * If this upstairs' creator didn't specify any expected values, the
         * first downstairs to connect sets the expected values for the other
         * two.
         */
        if let Some(prev_def) = ddef.get_def() {
            if prev_def.block_size() != client_ddef.block_size()
                || prev_def.extent_size().value
                    != client_ddef.extent_size().value
                || prev_def.extent_size().block_size_in_bytes()
                    != client_ddef.extent_size().block_size_in_bytes()
                || prev_def.extent_count() != client_ddef.extent_count()
            {
                // TODO(#558) Figure out if we can handle this error. Possibly not.
                panic!(
                    "New downstairs region info mismatch {:?} vs. {:?}",
                    *ddef, client_ddef
                );
            }
        }

        *ddef = RegionDefinitionStatus::Received(client_ddef);
        Ok(())
    }

    /*
     * Process a downstairs operation.
     * We have received a response to an IO operation.  Here we take the
     * required action for the upstairs depending on what the operation
     * was and the status it returned.
     *
     * Returns true if the guest should be notified.
     */
    async fn process_ds_operation(
        &self,
        ds_id: u64,
        client_id: u8,
        read_data: Result<Vec<ReadResponse>, CrucibleError>,
        extent_info: Option<ExtentInfo>,
    ) -> Result<bool> {
        /*
         * We can't get the upstairs state lock when holding the downstairs
         * lock, but we need to make decisions about this downstairs work
         * knowing the upstairs state.  So,
         *  * get the upstairs state lock,
         *  * get the downstairs lock,
         *  * Store the upstairs state.
         *  * Release the upstairs lock.
         * Since we know the upstairs state can't change out of
         * deactivation without downstairs approval (which comes from
         * this method), we are good to move forward here.
         *
         * If the upstairs state changes to deactivation after we drop the
         * active lock, we don't care because their will be a flush coming
         * to the work queue behind us and we have the downstairs lock.
         */

        let active = self.active.lock().await;
        let mut ds = self.downstairs.lock().await;
        let up_state = active.up_state;
        drop(active);

        /*
         * We can finish the job if the downstairs has gone away, but
         * not if it has gone away then come back, because when it comes
         * back, it will have to replay everything.
         * While the downstairs is away, it's OK to act on the result that
         * we already received, because it may never come back.
         */
        let ds_state = ds.ds_state[client_id as usize];
<<<<<<< HEAD
        match ds_state {
            DsState::Active | DsState::Repair | DsState::LiveRepair => {}
            _ => {
                warn!(
                    self.log,
                    "[{}] {} WARNING finish job {} when downstairs state:{:?}",
                    client_id,
                    self.uuid,
                    ds_id,
                    ds_state
                );
            }
=======
        if ds_state != DsState::Active && ds_state != DsState::Repair {
            warn!(
                self.log,
                "[{}] {} WARNING finish job {} when downstairs state:{}",
                client_id,
                self.uuid,
                ds_id,
                ds_state
            );
>>>>>>> d914485f
        }

        // Mark this ds_id for the client_id as completed.
        let mut notify_guest = match ds.process_ds_completion(
            ds_id,
            client_id,
            read_data,
            &self.encryption_context,
            up_state,
            extent_info,
        ) {
            Err(e) => {
                match ds.ds_active.get_mut(&ds_id) {
                    Some(job) => {
                        error!(
                            self.log,
                            "[{}] ds_completion error: {:?} j:{} {:?} {:?} ",
                            client_id,
                            e,
                            ds_id,
                            &self.encryption_context,
                            job,
                        );
                    }
                    None => {
                        error!(
                            self.log,
                            "[{}] ds_completion error: {:?} Missing:{} ",
                            client_id,
                            e,
                            ds_id,
                        );
                        /*
                         * This assertion is only true for a limited time after
                         * the downstairs has failed.  An old in-flight IO
                         * could, in theory, ack back to us at some time
                         * in the future after we cleared the completed.
                         * I also think this path could be  possible if we
                         * are in failure mode for LiveRepair, as we could
                         * get an ack back from a job after we failed the DS
                         * (from the upstairs side) and flushed the job away.
                         */
                        assert!(ds.completed.contains(&ds_id));
                    }
                }
                return Err(e);
            }
            Ok(ng) => ng,
        };

        // Decide what to do when we have an error from this IO.
        // Mark this downstairs as bad if this was a write or flush
        if let Err(err) = ds.client_error(ds_id, client_id) {
            if err == CrucibleError::UpstairsInactive {
                error!(
                    self.log,
                    "Saw CrucibleError::UpstairsInactive on client {}!",
                    client_id
                );
                self.ds_transition_with_lock(
                    &mut ds,
                    up_state,
                    client_id,
                    DsState::Disabled,
                );
            } else if err == CrucibleError::DecryptionError {
                // We should always be able to decrypt the data.  If we
                // can't, then we have the wrong key, or the data (or key)
                // is corrupted.
                error!(
                    self.log,
                    "[{}] Authenticated decryption failed on job: {:?}",
                    client_id,
                    ds_id
                );
                panic!(
                    "[{}] Authenticated decryption failed on job: {:?}",
                    client_id, ds_id
                );
            } else if matches!(err, CrucibleError::SnapshotExistsAlready(_)) {
                // skip
            } else if let Some(job) = ds.ds_active.get_mut(&ds_id) {
                if matches!(
                    job.work,
                    IOop::Write { .. }
                        | IOop::Flush { .. }
                        | IOop::WriteUnwritten { .. }
                        | IOop::ExtentFlushClose { .. }
                        | IOop::ExtentLiveRepair { .. }
                        | IOop::ExtentLiveNoOp { .. }
                        | IOop::ExtentLiveReopen { .. }
                ) {
                    // This error means the downstairs will go to Faulted.
                    // Walk the active job list and mark any that were
                    // new or in progress to skipped.
                    if ds.ds_set_faulted(client_id) {
                        notify_guest = true;
                        info!(
                            self.log,
                            "[{}] set notify for fault ", client_id,
                        );
                    }
                    self.ds_transition_with_lock(
                        &mut ds,
                        up_state,
                        client_id,
                        DsState::Faulted,
                    );
                }
            }
        }

        Ok(notify_guest)
    }

    async fn ds_set_repair_address(&self, client_id: u8, addr: SocketAddr) {
        let mut ds = self.downstairs.lock().await;
        ds.ds_repair.insert(client_id, addr);
    }

    async fn ds_clear_repair_address(&self, client_id: u8) {
        let mut ds = self.downstairs.lock().await;
        ds.ds_repair.remove(&client_id);
    }
}

#[derive(Debug)]
struct FlushInfo {
    /*
     * The next flush number to use when a Flush is issued.
     */
    next_flush: u64,
}

impl FlushInfo {
    pub fn new() -> FlushInfo {
        FlushInfo { next_flush: 0 }
    }
    /*
     * Upstairs flush_info mutex must be held when calling this.
     * In addition, a downstairs request ID should be obtained at the
     * same time the next flush number is obtained, such that any IO that
     * is given a downstairs request number higher than the request number
     * for the flush will happen after this flush, never before.
     */
    fn get_next_flush(&mut self) -> u64 {
        let id = self.next_flush;
        self.next_flush += 1;
        id
    }
}

/*
 * States a downstairs can be in.
 * XXX This very much still under development. Most of these are place
 * holders and the final set of states will change.
 */
#[allow(clippy::derive_partial_eq_without_eq)]
#[derive(Debug, Copy, Clone, PartialEq, Serialize, Deserialize, JsonSchema)]
#[serde(rename_all = "snake_case")]
enum DsState {
    /*
     * New connection
     */
    New,
    /*
     * Incompatible software version reported.
     */
    BadVersion,
    /*
     * Waiting for activation signal.
     */
    WaitActive,
    /*
     * Waiting for the minimum number of downstairs to be present.
     */
    WaitQuorum,
    /*
     * Incompatible region format reported.
     */
    BadRegion,
    /*
     * We were connected, but did not transition all the way to
     * active before the connection went away. Arriving here means the
     * downstairs has to go back through the whole negotiation process.
     */
    Disconnected,
    /*
     * Comparing downstairs for consistency.
     */
    Verifying,
    /*
     * Initial startup, downstairs are repairing from each other.
     */
    Repair,
    /*
     * Failed when attempting to make consistent.
     */
    FailedRepair,
    /*
     * Ready for and/or currently receiving IO
     */
    Active,
    /*
     * IO attempts to this downstairs are failing at too high of a
     * rate, or it is not able to keep up, or it is having some
     * error such that we can no longer use it.
     */
    Faulted,
    /*
     * This downstairs was failed, but has disconnected and now we
     * are ready to repair it.
     */
    LiveRepairReady,
    /*
     * This downstairs is undergoing LiveRepair
     */
    LiveRepair,
    /*
     * This downstairs is being migrated to a new location
     */
    Migrating,
    /*
     * This downstairs was active, but is now no longer connected.
     * We may have work for it in memory, so a replay is possible
     * if this downstairs reconnects in time.
     */
    Offline,
    /*
     * This downstairs was offline but is now back online and we are
     * sending it all the I/O it missed when it was unavailable.
     */
    Replay,
    /*
     * A guest requested deactivation, this downstairs has completed all
     * its outstanding work and is now waiting for the upstairs to
     * transition back to initializing.
     */
    Deactivated,
    /*
     * Another Upstairs has connected and is now active.
     */
    Disabled,
}
impl std::fmt::Display for DsState {
    fn fmt(&self, f: &mut fmt::Formatter<'_>) -> fmt::Result {
        match self {
            DsState::New => {
                write!(f, "New")
            }
            DsState::BadVersion => {
                write!(f, "BadVersion")
            }
            DsState::WaitActive => {
                write!(f, "WaitActive")
            }
            DsState::WaitQuorum => {
                write!(f, "WaitQuorum")
            }
            DsState::BadRegion => {
                write!(f, "BadRegion")
            }
            DsState::Disconnected => {
                write!(f, "Disconnected")
            }
            DsState::Verifying => {
                write!(f, "Verifying")
            }
            DsState::Repair => {
                write!(f, "Repair")
            }
            DsState::FailedRepair => {
                write!(f, "FailedRepair")
            }
            DsState::Active => {
                write!(f, "Active")
            }
            DsState::Faulted => {
                write!(f, "Faulted")
            }
            DsState::LiveRepairReady => {
                write!(f, "LiveRepairReady")
            }
            DsState::LiveRepair => {
                write!(f, "LiveRepair")
            }
            DsState::Migrating => {
                write!(f, "Migrating")
            }
            DsState::Offline => {
                write!(f, "Offline")
            }
            DsState::Replay => {
                write!(f, "Replay")
            }
            DsState::Deactivated => {
                write!(f, "Deactivated")
            }
            DsState::Disabled => {
                write!(f, "Disabled")
            }
        }
    }
}

/*
 * A unit of work for downstairs that is put into the hashmap.
 */
#[derive(Debug, Clone)]
struct DownstairsIO {
    ds_id: u64, // This MUST match our hashmap index

    guest_id: u64, // The hahsmap ID from the parent guest work.
    work: IOop,

    /*
     * Hash of work status where key is the downstairs "client id" and the
     * hash value is the current state of the IO request with respect to the
     * upstairs.
     * The length and keys on this hashmap will be used to determine which
     * downstairs will receive the IO request.
     * XXX Determine if it is required for all downstairs to get an entry
     * or if by not putting a downstairs in the hash, if that is valid.
     */
    state: HashMap<u8, IOState>,

    /*
     * Has this been acked to the guest yet?
     */
    ack_status: AckStatus,

    /*
     * Is this a replay job, meaning we may have already sent it
     * once.  At the present, this only matters for reads and for
     * when we are comparing read hashes between the three downstairs.
     */
    replay: bool,

    /*
     * If the operation is a Read, this holds the resulting buffer
     * The hashes vec holds the valid hash(es) for the read.
     */
    data: Option<Vec<ReadResponse>>,
    read_response_hashes: Vec<Option<u64>>,

    impacted_blocks: ImpactedBlocks,
}

impl DownstairsIO {
    fn state_count(&self) -> WorkCounts {
        let mut wc: WorkCounts = Default::default();

        for state in self.state.values() {
            match state {
                IOState::New | IOState::InProgress => wc.active += 1,
                IOState::Error(_) => wc.error += 1,
                IOState::Skipped => wc.skipped += 1,
                IOState::Done => wc.done += 1,
            }
        }

        wc
    }

    /*
     * Return the size of the IO in bytes
     * Depending on the IO (write or read) we have to look in a different
     * location to get the size.
     * We don't consider repair IOs in the size calculation.
     */
    pub fn io_size(&self) -> usize {
        match &self.work {
            IOop::Write {
                dependencies: _,
                writes,
            } => writes.iter().map(|w| w.data.len()).sum(),
            IOop::WriteUnwritten {
                dependencies: _,
                writes,
            } => writes.iter().map(|w| w.data.len()).sum(),
            IOop::Flush {
                dependencies: _,
                flush_number: _flush_number,
                gen_number: _,
                snapshot_details: _,
                extent_limit: _,
            } => 0,
            IOop::Read {
                dependencies: _,
                requests: _,
            } => {
                if self.data.is_some() {
                    let rrs = self.data.as_ref().unwrap();
                    rrs.iter().map(|r| r.data.len()).sum()
                } else {
                    0
                }
            }
            IOop::ExtentClose {
                dependencies: _,
                extent: _,
            } => 0,
            IOop::ExtentFlushClose {
                dependencies: _,
                extent: _,
                flush_number: _,
                gen_number: _,
                source_downstairs: _,
                repair_downstairs: _,
            } => 0,
            IOop::ExtentLiveRepair {
                dependencies: _,
                extent: _,
                source_downstairs: _,
                source_repair_address: _,
                repair_downstairs: _,
            } => 0,
            IOop::ExtentLiveReopen {
                dependencies: _,
                extent: _,
            } => 0,
            IOop::ExtentLiveNoOp { dependencies: _ } => 0,
        }
    }

    /*
     * Return a summary of this job in the form of the WorkSummary struct.
     */
    pub fn io_summarize(&self) -> WorkSummary {
        let (job_type, num_blocks, deps) = self.work.ioop_summary();

        let mut state = Vec::with_capacity(3);
        /*
         * Convert the possible job states (and handle the None)
         */
        for cid in 0..3 {
            /*
             * We don't ever expect the job state to return None, but
             * if it does because something else is wrong, I don't want
             * to panic here while trying to debug it.
             */
            let dss = match self.state.get(&(cid as u8)) {
                Some(x) => format!("{}", x).to_string(),
                None => " ???".to_string(),
            };
            state.push(dss);
        }

        WorkSummary {
            id: self.ds_id,
            replay: self.replay,
            job_type,
            num_blocks,
            deps,
            ack_status: self.ack_status,
            state,
        }
    }
}

/**
 * A summary of information from a DownstairsIO struct.
 */
#[derive(Debug, Clone, Deserialize, Serialize, JsonSchema)]
struct WorkSummary {
    id: u64,
    replay: bool,
    job_type: String,
    num_blocks: usize,
    deps: Vec<u64>,
    ack_status: AckStatus,
    state: Vec<String>,
}

#[derive(Debug)]
struct ReconcileIO {
    id: u64,
    op: Message,
    state: HashMap<u8, IOState>,
}

impl ReconcileIO {
    fn new(id: u64, op: Message) -> ReconcileIO {
        let mut state = HashMap::new();
        for cl in 0..3 {
            state.insert(cl, IOState::New);
        }
        ReconcileIO { id, op, state }
    }
}
/*
 * Crucible to storage IO operations.
 */
#[allow(clippy::derive_partial_eq_without_eq)]
#[derive(Debug, Clone, PartialEq)]
pub enum IOop {
    Write {
        dependencies: Vec<u64>, // Jobs that must finish before this
        writes: Vec<crucible_protocol::Write>,
    },
    WriteUnwritten {
        dependencies: Vec<u64>, // Jobs that must finish before this
        writes: Vec<crucible_protocol::Write>,
    },
    Read {
        dependencies: Vec<u64>, // Jobs that must finish before this
        requests: Vec<ReadRequest>,
    },
    Flush {
        dependencies: Vec<u64>, // Jobs that must finish before this
        flush_number: u64,
        gen_number: u64,
        snapshot_details: Option<SnapshotDetails>,
        extent_limit: Option<usize>,
    },
    /*
     * These operations are for repairing a bad downstairs
     */
    ExtentClose {
        dependencies: Vec<u64>, // Jobs that must finish before this
        extent: usize,
    },
    ExtentFlushClose {
        dependencies: Vec<u64>, // Jobs that must finish before this
        extent: usize,
        flush_number: u64,
        gen_number: u64,
        source_downstairs: u8,
        repair_downstairs: Vec<u8>,
    },
    ExtentLiveRepair {
        dependencies: Vec<u64>, // Jobs that must finish before this
        extent: usize,
        source_downstairs: u8,
        source_repair_address: SocketAddr,
        repair_downstairs: Vec<u8>,
    },
    ExtentLiveReopen {
        dependencies: Vec<u64>, // Jobs that must finish before this
        extent: usize,
    },
    ExtentLiveNoOp {
        dependencies: Vec<u64>, // Jobs that must finish before this
    },
}

impl IOop {
    pub fn deps(&self) -> &Vec<u64> {
        match &self {
            IOop::Write {
                dependencies,
                writes: _,
            } => dependencies,
            IOop::Flush {
                dependencies,
                flush_number: _,
                gen_number: _,
                snapshot_details: _,
                extent_limit: _,
            } => dependencies,
            IOop::Read {
                dependencies,
                requests: _,
            } => dependencies,
            IOop::WriteUnwritten {
                dependencies,
                writes: _,
            } => dependencies,
            IOop::ExtentClose {
                dependencies,
                extent: _,
            } => dependencies,
            IOop::ExtentFlushClose {
                dependencies,
                extent: _,
                flush_number: _,
                gen_number: _,
                source_downstairs: _,
                repair_downstairs: _,
            } => dependencies,
            IOop::ExtentLiveRepair {
                dependencies,
                extent: _,
                source_downstairs: _,
                source_repair_address: _,
                repair_downstairs: _,
            } => dependencies,
            IOop::ExtentLiveReopen {
                dependencies,
                extent: _,
            } => dependencies,
            IOop::ExtentLiveNoOp { dependencies } => dependencies,
        }
    }

    pub fn is_read(&self) -> bool {
        matches!(self, IOop::Read { .. })
    }

    pub fn is_write(&self) -> bool {
        matches!(self, IOop::Write { .. } | IOop::WriteUnwritten { .. })
    }

    pub fn is_flush(&self) -> bool {
        matches!(self, IOop::Flush { .. })
    }

    /*
     * Report if the IOop is one used during LiveRepair
     */
    pub fn is_repair(&self) -> bool {
        matches!(
            self,
            IOop::ExtentClose { .. }
                | IOop::ExtentFlushClose { .. }
                | IOop::ExtentLiveRepair { .. }
                | IOop::ExtentLiveNoOp { .. }
                | IOop::ExtentLiveReopen { .. }
        )
    }

    /**
     * Take a IOop work operation and just return:
     * A string of the job type.
     * The size of the IO, or extent number if a repair operation.
     * A Vec of the dependencies.
     */
    pub fn ioop_summary(&self) -> (String, usize, Vec<u64>) {
        let (job_type, num_blocks, deps) = match self {
            IOop::Read {
                dependencies,
                requests,
            } => {
                let job_type = "Read".to_string();
                let num_blocks = requests.len();
                (job_type, num_blocks, dependencies.clone())
            }
            IOop::Write {
                dependencies,
                writes,
            } => {
                let job_type = "Write".to_string();
                let mut num_blocks = 0;

                for write in writes {
                    let block_size = write.offset.block_size_in_bytes();
                    num_blocks += write.data.len() / block_size as usize;
                }
                (job_type, num_blocks, dependencies.clone())
            }
            IOop::WriteUnwritten {
                dependencies,
                writes,
            } => {
                let job_type = "WriteU".to_string();
                let mut num_blocks = 0;

                for write in writes {
                    let block_size = write.offset.block_size_in_bytes();
                    num_blocks += write.data.len() / block_size as usize;
                }
                (job_type, num_blocks, dependencies.clone())
            }
            IOop::Flush {
                dependencies,
                flush_number: _flush_number,
                gen_number: _gen_number,
                snapshot_details: _,
                extent_limit: _,
            } => {
                let job_type = "Flush".to_string();
                (job_type, 0, dependencies.clone())
            }
            IOop::ExtentClose {
                dependencies,
                extent,
            } => {
                let job_type = "EClose".to_string();
                (job_type, *extent, dependencies.clone())
            }
            IOop::ExtentFlushClose {
                dependencies,
                extent,
                flush_number: _,
                gen_number: _,
                source_downstairs: _,
                repair_downstairs: _,
            } => {
                let job_type = "FClose".to_string();
                (job_type, *extent, dependencies.clone())
            }
            IOop::ExtentLiveRepair {
                dependencies,
                extent,
                source_downstairs: _,
                source_repair_address: _,
                repair_downstairs: _,
            } => {
                let job_type = "Repair".to_string();
                (job_type, *extent, dependencies.clone())
            }
            IOop::ExtentLiveReopen {
                dependencies,
                extent,
            } => {
                let job_type = "Reopen".to_string();
                (job_type, *extent, dependencies.clone())
            }
            IOop::ExtentLiveNoOp { dependencies } => {
                let job_type = "NoOp".to_string();
                (job_type, 0, dependencies.clone())
            }
        };
        (job_type, num_blocks, deps)
    }

    // We have a downstairs in LiveRepair.
    // Compare the extent IDs for this IO and where we have repaired
    // so far, and determine if this IO should be sent to the downstairs
    // or not (skipped).
    // Return true if we should send it.
    pub fn send_io_live_repair(&self, extent_limit: Option<usize>) -> bool {
        if let Some(extent_limit) = extent_limit {
            // The extent_limit has been set, so we have repair work in
            // progress.  If our IO touches an extent less than or equal
            // to the extent_limit, then we go ahead and send it.
            //
            // The special case of IOs that span extents repaired and not
            // repaired is handled with dependencies, and IOs should arrive
            // here with those dependencies already set.
            match &self {
                IOop::Write {
                    dependencies: _,
                    writes,
                } => {
                    for write in writes {
                        if write.eid <= extent_limit as u64 {
                            return true;
                        }
                    }
                    false
                }
                IOop::WriteUnwritten {
                    dependencies: _,
                    writes,
                } => {
                    for write in writes {
                        if write.eid <= extent_limit as u64 {
                            return true;
                        }
                    }
                    false
                }
                IOop::Flush { .. } => {
                    // If we have set extent limit, then we go ahead and
                    // send the flush with the extent_limit in it, and allow
                    // the downstairs to act based on that.
                    true
                }
                IOop::Read {
                    dependencies: _,
                    requests,
                } => {
                    for req in requests {
                        if req.eid <= extent_limit as u64 {
                            return true;
                        }
                    }
                    false
                }
                _ => {
                    panic!("Unsupported IO check {:?}", self);
                }
            }
        } else {
            // If we have not set an extent_limit yet all IO should
            // be skipped for this downstairs.
            false
        }
    }
}

/*
 * The various states an IO can be in when it is on the work hashmap.
 * There is a state that is unique to each downstairs task we have and
 * they operate independent of each other.
 */
#[allow(clippy::derive_partial_eq_without_eq)]
#[derive(Debug, Clone, PartialEq, Serialize, Deserialize, JsonSchema)]
pub enum IOState {
    // A new IO request.
    New,
    // The request has been sent to this tasks downstairs.
    InProgress,
    // The successful response came back from downstairs.
    Done,
    // The IO request should be ignored. Ex: we could be doing recovery and
    // we only want a specific downstairs to do that work.
    Skipped,
    // The IO returned an error.
    Error(CrucibleError),
}

impl fmt::Display for IOState {
    fn fmt(&self, f: &mut fmt::Formatter<'_>) -> fmt::Result {
        // Make sure to right-align output on 4 characters
        match self {
            IOState::New => {
                write!(f, " New")
            }
            IOState::InProgress => {
                write!(f, "Sent")
            }
            IOState::Done => {
                write!(f, "Done")
            }
            IOState::Skipped => {
                write!(f, "Skip")
            }
            IOState::Error(_) => {
                write!(f, " Err")
            }
        }
    }
}

#[derive(Debug, Copy, Clone, Serialize)]
struct IOStateCount {
    new: [u32; 3],
    in_progress: [u32; 3],
    done: [u32; 3],
    skipped: [u32; 3],
    error: [u32; 3],
}

impl IOStateCount {
    fn new() -> IOStateCount {
        IOStateCount {
            new: [0; 3],
            in_progress: [0; 3],
            done: [0; 3],
            skipped: [0; 3],
            error: [0; 3],
        }
    }

    fn show_all(&mut self) {
        println!("   STATES      DS:0   DS:1   DS:2   TOTAL");
        self.show(IOState::New);
        self.show(IOState::InProgress);
        self.show(IOState::Done);
        self.show(IOState::Skipped);
        let e = CrucibleError::GenericError("x".to_string());
        self.show(IOState::Error(e));
    }

    fn show(&mut self, state: IOState) {
        let state_stat;
        match state {
            IOState::New => {
                state_stat = self.new;
                print!("    New        ");
            }
            IOState::InProgress => {
                state_stat = self.in_progress;
                print!("    Sent       ");
            }
            IOState::Done => {
                state_stat = self.done;
                print!("    Done       ");
            }
            IOState::Skipped => {
                state_stat = self.skipped;
                print!("    Skipped    ");
            }
            IOState::Error(_) => {
                state_stat = self.error;
                print!("    Error      ");
            }
        }
        let mut sum = 0;
        for ds_stat in state_stat {
            print!("{:4}   ", ds_stat);
            sum += ds_stat;
        }
        println!("{:4}", sum);
    }

    pub fn incr(&mut self, state: &IOState, cid: u8) {
        assert!(cid < 3);
        let cid = cid as usize;
        match state {
            IOState::New => {
                self.new[cid] += 1;
            }
            IOState::InProgress => {
                self.in_progress[cid] += 1;
            }
            IOState::Done => {
                self.done[cid] += 1;
            }
            IOState::Skipped => {
                self.skipped[cid] += 1;
            }
            IOState::Error(_) => {
                self.error[cid] += 1;
            }
        }
    }

    pub fn decr(&mut self, state: &IOState, cid: u8) {
        assert!(cid < 3);
        let cid = cid as usize;
        match state {
            IOState::New => {
                self.new[cid] -= 1;
            }
            IOState::InProgress => {
                self.in_progress[cid] -= 1;
            }
            IOState::Done => {
                self.done[cid] -= 1;
            }
            IOState::Skipped => {
                self.skipped[cid] -= 1;
            }
            IOState::Error(_) => {
                self.error[cid] -= 1;
            }
        }
    }
}

#[allow(clippy::derive_partial_eq_without_eq)]
#[derive(Debug, Clone, Copy, PartialEq, Serialize, Deserialize, JsonSchema)]
pub enum AckStatus {
    NotAcked,
    AckReady,
    Acked,
}

impl fmt::Display for AckStatus {
    fn fmt(&self, f: &mut fmt::Formatter<'_>) -> fmt::Result {
        // Make sure to right-align output on 8 characters to match with
        // show_all_work
        match self {
            AckStatus::NotAcked => {
                write!(f, "{0:>8}", "NotAcked")
            }
            AckStatus::AckReady => {
                write!(f, "{0:>8}", "AckReady")
            }
            AckStatus::Acked => {
                write!(f, "{0:>8}", "Acked")
            }
        }
    }
}

/*
 * Provides a shared Buffer that Read operations will write into.
 *
 * Originally BytesMut was used here, but it didn't guarantee that memory
 * was shared between cloned BytesMut objects. Additionally, we added the
 * idea of ownership and that necessitated another field.
 */
#[derive(Clone, Debug)]
pub struct Buffer {
    len: usize,
    data: Arc<Mutex<Vec<u8>>>,
    owned: Arc<Mutex<Vec<bool>>>,
}

impl Buffer {
    pub fn from_vec(vec: Vec<u8>) -> Buffer {
        let len = vec.len();
        Buffer {
            len,
            data: Arc::new(Mutex::new(vec)),
            owned: Arc::new(Mutex::new(vec![false; len])),
        }
    }

    pub fn new(len: usize) -> Buffer {
        Buffer {
            len,
            data: Arc::new(Mutex::new(vec![0; len])),
            owned: Arc::new(Mutex::new(vec![false; len])),
        }
    }

    pub fn from_slice(buf: &[u8]) -> Buffer {
        let mut vec = Vec::<u8>::with_capacity(buf.len());
        for item in buf {
            vec.push(*item);
        }

        Buffer::from_vec(vec)
    }

    pub fn len(&self) -> usize {
        self.len
    }

    pub fn is_empty(&self) -> bool {
        self.len == 0
    }

    pub async fn as_vec(&self) -> MutexGuard<'_, Vec<u8>> {
        self.data.lock().await
    }

    pub async fn owned_vec(&self) -> MutexGuard<'_, Vec<bool>> {
        self.owned.lock().await
    }
}

#[tokio::test]
async fn test_buffer_len() {
    const READ_SIZE: usize = 512;
    let data = Buffer::from_slice(&[0x99; READ_SIZE]);
    assert_eq!(data.len(), READ_SIZE);
}

#[tokio::test]
async fn test_buffer_len_after_clone() {
    const READ_SIZE: usize = 512;
    let data = Buffer::from_slice(&[0x99; READ_SIZE]);
    assert_eq!(data.len(), READ_SIZE);

    let new_buffer = data.clone();
    assert_eq!(new_buffer.len(), READ_SIZE);
    assert_eq!(data.len(), READ_SIZE);
}

#[tokio::test]
#[should_panic(
    expected = "index out of bounds: the len is 512 but the index is 512"
)]
async fn test_buffer_len_index_overflow() {
    const READ_SIZE: usize = 512;
    let data = Buffer::from_slice(&[0x99; READ_SIZE]);
    assert_eq!(data.len(), READ_SIZE);

    let mut vec = data.as_vec().await;
    assert_eq!(vec.len(), 512);

    for i in 0..(READ_SIZE + 1) {
        vec[i] = 0x99;
    }
}

#[tokio::test]
async fn test_buffer_len_over_block_size() {
    const READ_SIZE: usize = 600;
    let data = Buffer::from_slice(&[0x99; READ_SIZE]);
    assert_eq!(data.len(), READ_SIZE);
}

/*
 * Inspired from Propolis block.rs
 *
 * The following are the operations that Crucible supports from outside
 * callers. We have extended this to cover a bunch of test operations as
 * well. The first three are the supported operations, the other operations
 * tell the upstairs to behave in specific ways.
 */
#[derive(Debug, Clone)]
pub enum BlockOp {
    Read {
        offset: Block,
        data: Buffer,
    },
    Write {
        offset: Block,
        data: Bytes,
    },
    WriteUnwritten {
        offset: Block,
        data: Bytes,
    },
    Flush {
        snapshot_details: Option<SnapshotDetails>,
    },
    GoActive,
    GoActiveWithGen {
        gen: u64,
    },
    Deactivate,
    // Repair command
    RepairOp,
    // Query ops
    QueryBlockSize {
        data: Arc<Mutex<u64>>,
    },
    QueryTotalSize {
        data: Arc<Mutex<u64>>,
    },
    QueryGuestIOReady {
        data: Arc<Mutex<bool>>,
    },
    QueryUpstairsUuid {
        data: Arc<Mutex<Uuid>>,
    },
    // Begin testing options.
    QueryExtentSize {
        data: Arc<Mutex<Block>>,
    },
    QueryWorkQueue {
        data: Arc<Mutex<WQCounts>>,
    },
    // Send an update to all tasks that there is work on the queue.
    Commit,
    // Show internal work queue, return outstanding IO requests.
    ShowWork {
        data: Arc<Mutex<WQCounts>>,
    },
}

macro_rules! ceiling_div {
    ($a: expr, $b: expr) => {
        ($a + ($b - 1)) / $b
    };
}

impl BlockOp {
    /*
     * Compute number of IO operations represented by this BlockOp, rounding
     * up. For example, if IOP size is 16k:
     *
     *   A read of 8k is 1 IOP
     *   A write of 16k is 1 IOP
     *   A write of 16001b is 2 IOPs
     *   A flush isn't an IOP
     *
     * We are not counting WriteUnwritten ops as IO toward the users IO
     * limits.  Though, if too many volumes are created with scrubbers
     * running, we may have to revisit that.
     */
    pub async fn iops(&self, iop_sz: usize) -> Option<usize> {
        match self {
            BlockOp::Read { offset: _, data } => {
                Some(ceiling_div!(data.len(), iop_sz))
            }
            BlockOp::Write { offset: _, data } => {
                Some(ceiling_div!(data.len(), iop_sz))
            }
            _ => None,
        }
    }

    pub fn consumes_iops(&self) -> bool {
        matches!(
            self,
            BlockOp::Read { offset: _, data: _ }
                | BlockOp::Write { offset: _, data: _ }
        )
    }

    // Return the total size of this BlockOp
    pub async fn sz(&self) -> Option<usize> {
        match self {
            BlockOp::Read { offset: _, data } => Some(data.len()),
            BlockOp::Write { offset: _, data } => Some(data.len()),
            _ => None,
        }
    }
}

#[tokio::test]
async fn test_return_iops() {
    const IOP_SZ: usize = 16000;

    let op = BlockOp::Read {
        offset: Block::new_512(1),
        data: Buffer::new(1),
    };
    assert_eq!(op.iops(IOP_SZ).await.unwrap(), 1);

    let op = BlockOp::Read {
        offset: Block::new_512(1),
        data: Buffer::new(8000),
    };
    assert_eq!(op.iops(IOP_SZ).await.unwrap(), 1);

    let op = BlockOp::Read {
        offset: Block::new_512(1),
        data: Buffer::new(16000),
    };
    assert_eq!(op.iops(IOP_SZ).await.unwrap(), 1);

    let op = BlockOp::Read {
        offset: Block::new_512(1),
        data: Buffer::new(16001),
    };
    assert_eq!(op.iops(IOP_SZ).await.unwrap(), 2);
}

/*
 * This structure is for tracking the underlying storage side operations
 * that map to a single Guest IO request. G to S stands for Guest
 * to Storage.
 *
 * The submitted hashmap is indexed by the request number (ds_id) for the
 * downstairs requests issued on behalf of this request.
 */
#[derive(Debug)]
struct GtoS {
    /*
     * Jobs we have submitted (or will soon submit) to the storage side
     * of the upstairs process to send on to the downstairs.
     * The key for the hashmap is the ds_id number in the hashmap for
     * downstairs work. The value is the buffer size of the operation in
     * blocks.
     */
    submitted: HashMap<u64, u64>,
    completed: Vec<u64>,

    /*
     * This buffer is provided by the guest request. If this is a read,
     * data will be written here.
     */
    guest_buffer: Option<Buffer>,

    /*
     * When we have an IO between the guest and crucible, it's possible
     * it will be broken into two smaller requests if the range happens
     * to cross an extent boundary. This hashmap is a list of those
     * buffers with the key being the downstairs request ID.
     *
     * Data moving in/out of this buffer will be encrypted or decrypted
     * depending on the operation.
     */
    downstairs_buffer: HashMap<u64, Vec<ReadResponse>>,

    /*
     * Notify the caller waiting on the job to finish.
     * This is an Option for the case where we want to send an IO on behalf
     * of the Upstairs (not guest driven). Right now the only case where we
     * need that is to flush data to downstairs when the guest has not sent
     * us a flush in some time.  This allows us to free internal buffers.
     * If the sender is None, we know it's a request from the Upstairs and
     * we don't have to ACK it to anyone.
     */
    req: Option<BlockReq>,
}

impl GtoS {
    pub fn new(
        submitted: HashMap<u64, u64>,
        completed: Vec<u64>,
        guest_buffer: Option<Buffer>,
        downstairs_buffer: HashMap<u64, Vec<ReadResponse>>,
        req: Option<BlockReq>,
    ) -> GtoS {
        GtoS {
            submitted,
            completed,
            guest_buffer,
            downstairs_buffer,
            req,
        }
    }

    /*
     * When all downstairs jobs have completed, and all buffers have been
     * attached to the GtoS struct, we can do the final copy of the data
     * from upstairs memory back to the guest's memory.
     */
    #[instrument]
    async fn transfer(&mut self) {
        if let Some(guest_buffer) = &mut self.guest_buffer {
            self.completed.sort_unstable();
            assert!(!self.completed.is_empty());

            let mut offset = 0;
            let mut vec = guest_buffer.as_vec().await;
            let mut owned_vec = guest_buffer.owned_vec().await;

            for ds_id in self.completed.iter() {
                let responses = self.downstairs_buffer.remove(ds_id).unwrap();

                for response in responses {
                    // Copy over into guest memory.
                    {
                        let _ignored =
                            span!(Level::TRACE, "copy to guest buffer")
                                .entered();

                        for i in &response.data {
                            vec[offset] = *i;
                            owned_vec[offset] =
                                !response.block_contexts.is_empty();
                            offset += 1;
                        }
                    }
                }
            }
        } else {
            /*
             * Should this panic?  If the caller is requesting a transfer,
             * the guest_buffer should exist. If it does not exist, then
             * either there is a real problem, or the operation was a write
             * or flush and why are we requesting a transfer for those.
             */
            panic!("No guest buffer, no copy");
        }
    }

    /*
     * Notify corresponding BlockReqWaiter
     */
    pub async fn notify(self, result: Result<(), CrucibleError>) {
        /*
         * If present, send the result to the guest.  If this is a flush
         * issued on behalf of crucible, then there is no place to send
         * a result to.
         *
         * XXX: If the guest is no longer listening and this returns an
         * error, do we care?  This could happen if the guest has
         * given up because an IO took too long, or other possible
         * guest side reasons.
         */
        if let Some(req) = self.req {
            req.send_result(result).await;
        }
    }
}

/**
 * This structure keeps track of work that Crucible has accepted from the
 * "Guest", aka, Propolis.
 *
 * The active is a hashmap of GtoS structures for all I/Os that are
 * outstanding. Either just created or in progress operations. The key
 * for a new job comes from next_gw_id and should always increment.
 *
 * Once we have decided enough downstairs requests are finished, we remove
 * the entry from the active and add the gw_id to the completed vec.
 *
 * TODO: The completed needs to implement some notify back to the Guest, and
 * it should probably be a ring buffer.
 */
#[derive(Debug)]
struct GuestWork {
    active: HashMap<u64, GtoS>,
    next_gw_id: u64,
    completed: AllocRingBuffer<u64>,
}

impl GuestWork {
    fn next_gw_id(&mut self) -> u64 {
        let id = self.next_gw_id;
        self.next_gw_id += 1;
        id
    }

    /*
     * When the required number of completions for a downstairs
     * ds_id have arrived, we call this method on the parent GuestWork
     * that requested them and include the Option<Bytes> from the IO.
     *
     * If this operation was a read, then we attach the Bytes read to the
     * GtoS struct for later transfer.
     *
     * A single GtoS job may have multiple downstairs jobs it created, so
     * we may not be done yet. When the required number of completions have
     * arrived from all the downstairs jobs we created, then we
     * can move forward with finishing up the guest work operation.
     * This may include moving/decrypting data buffers from completed reads.
     */
    #[instrument]
    async fn gw_ds_complete(
        &mut self,
        gw_id: u64,
        ds_id: u64,
        data: Option<Vec<ReadResponse>>,
        result: Result<(), CrucibleError>,
        log: &Logger,
    ) {
        /*
         * A gw_id that already finished and results were sent back to
         * the guest could still have an outstanding ds_id.
         */
        if let Some(mut gtos_job) = self.active.remove(&gw_id) {
            /*
             * If the ds_id is on the submitted list, then we will take it
             * off and, if it is a read, add the read result
             * buffer to the gtos job structure for later
             * copying.
             */
            if gtos_job.submitted.remove(&ds_id).is_some() {
                if let Some(data) = data {
                    /*
                     * The first read buffer will become the source for the
                     * final response back to the guest. This buffer will be
                     * combined with other buffers if the upstairs request
                     * required multiple jobs.
                     */
                    if gtos_job.downstairs_buffer.insert(ds_id, data).is_some()
                    {
                        /*
                         * Only the first successful read should fill the
                         * slot in the downstairs buffer for a ds_id. If
                         * more than one is trying to, then we have a
                         * problem.
                         */
                        panic!(
                            "gw_id:{} read buffer already present for {}",
                            gw_id, ds_id
                        );
                    }
                }

                gtos_job.completed.push(ds_id);
            } else {
                error!(log, "gw_id:{} ({}) already removed???", gw_id, ds_id);
                assert!(gtos_job.completed.contains(&ds_id));
                panic!(
                    "{} Attempting to complete ds_id {} we already completed",
                    gw_id, ds_id
                );
            }

            /*
             * Copy (if present) read data back to the guest buffer they
             * provided to us, and notify any waiters.
             */
            assert!(gtos_job.submitted.is_empty());
            if result.is_ok() && gtos_job.guest_buffer.is_some() {
                gtos_job.transfer().await;
            }

            gtos_job.notify(result).await;

            self.completed.push(gw_id);
        } else {
            /*
             * XXX This is just so I can see if ever does happen.
             */
            panic!(
                "gw_id {} from removed job {} not on active list",
                gw_id, ds_id
            );
        }
    }
}

/**
 * This is the structure we use to keep track of work passed into crucible
 * from the "Guest".
 *
 * Requests from the guest are put into the reqs VecDeque initially.
 *
 * A task on the Crucible side will receive a notification that a new
 * operation has landed on the reqs queue and will take action:
 *
 * * Pop the request off the reqs queue.
 *
 * * Copy (and optionally encrypt) any data buffers provided to us by the
 *   Guest.
 *
 * * Create one or more downstairs DownstairsIO structures.
 *
 * * Create a GtoS tracking structure with the id's for each downstairs task
 *   and the read result buffer if required.
 *
 * * Add the GtoS struct to the in GuestWork active work hashmap.
 *
 * * Put all the DownstairsIO structures on the downstairs work queue.
 *
 * * Send notification to the upstairs tasks that there is new work.
 *
 * Work here will be added to storage side queues and the responses will
 * be waited on and processed when they arrive.
 *
 * This structure and operations on in handle the translation between
 * outside requests and internal upstairs structures and work queues.
 */
#[derive(Debug)]
pub struct Guest {
    /*
     * New requests from outside go onto this VecDeque. The notify is how
     * the submission task tells the listening task that new work has been
     * added.
     */
    reqs: Mutex<VecDeque<BlockReq>>,
    notify: Notify,

    /*
     * When the crucible listening task has noticed a new IO request, it
     * will pull it from the reqs queue and create an GuestWork struct
     * as well as convert the new IO request into the matching
     * downstairs request(s). Each new GuestWork request will get a
     * unique gw_id, which is also the index for that operation into the
     * hashmap.
     *
     * It is during this process that data will encrypted. For a read, the
     * data is decrypted back to the guest provided buffer after all the
     * required downstairs operations are completed.
     */
    guest_work: Mutex<GuestWork>,

    /*
     * Setting an IOP limit means that the rate at which block reqs are
     * pulled off will be limited. No setting means they are sent right
     * away.
     */
    iop_tokens: Mutex<usize>,
    bytes_per_iop: Option<usize>,
    iop_limit: Option<usize>,

    /*
     * Setting a bandwidth limit will also limit the rate at which block
     * reqs are pulled off the queue.
     */
    bw_tokens: Mutex<usize>, // bytes
    bw_limit: Option<usize>, // bytes per second
}

/*
 * These methods are how to add or checking for new work on the Guest struct
 */
impl Guest {
    pub fn new() -> Guest {
        Guest {
            /*
             * Incoming I/O requests are added to this queue.
             */
            reqs: Mutex::new(VecDeque::new()),
            notify: Notify::new(),
            /*
             * The active hashmap is for in-flight I/O operations
             * that we have taken off the incoming queue, but we have not
             * received the response from downstairs.
             * Note that a single IO from outside may have multiple I/O
             * requests that need to finish before we can complete that IO.
             */
            guest_work: Mutex::new(GuestWork {
                active: HashMap::new(), // GtoS
                next_gw_id: 1,
                completed: AllocRingBuffer::with_capacity(2048),
            }),

            iop_tokens: Mutex::new(0),
            bytes_per_iop: None,
            iop_limit: None,

            bw_tokens: Mutex::new(0),
            bw_limit: None,
        }
    }

    pub fn set_iop_limit(&mut self, bytes_per_iop: usize, limit: usize) {
        self.bytes_per_iop = Some(bytes_per_iop);
        self.iop_limit = Some(limit);
    }

    /*
     * Return IOPs per second
     */
    pub fn get_iop_limit(&self) -> Option<usize> {
        self.iop_limit
    }

    pub fn set_bw_limit(&mut self, bytes_per_second: usize) {
        self.bw_limit = Some(bytes_per_second);
    }

    pub fn get_bw_limit(&self) -> Option<usize> {
        self.bw_limit
    }

    /*
     * This is used to submit a new BlockOp IO request to Crucible.
     */
    async fn send(&self, op: BlockOp) -> BlockReqWaiter {
        let (send, recv) = mpsc::channel(1);

        self.reqs.lock().await.push_back(BlockReq::new(op, send));
        self.notify.notify_one();

        BlockReqWaiter::new(recv)
    }

    /*
     * A crucible task will listen for new work using this.
     */
    async fn recv(&self) -> BlockReq {
        loop {
            if let Some(req) = self.consume_req().await {
                return req;
            }

            self.notify.notified().await;
        }
    }

    /*
     * Consume one request off queue if it is under the IOP limit and the BW
     * limit.
     */
    async fn consume_req(&self) -> Option<BlockReq> {
        let mut reqs = self.reqs.lock().await;

        // TODO exposing queue depth here would be a good metric for disk
        // contention

        // Check if no requests are queued
        if reqs.is_empty() {
            return None;
        }

        let req_ref: &BlockReq = reqs.front().unwrap();

        // Check if we can consume right away
        let iop_limit_applies =
            self.iop_limit.is_some() && req_ref.op.consumes_iops();
        let bw_limit_applies =
            self.bw_limit.is_some() && req_ref.op.sz().await.is_some();

        if !iop_limit_applies && !bw_limit_applies {
            return Some(reqs.pop_front().unwrap());
        }

        // Check bandwidth limit before IOP limit, but make sure only to consume
        // tokens if both checks pass!

        let mut bw_check_ok = true;
        let mut iop_check_ok = true;

        // XXX if recv ever is called from multiple threads, token locks must be
        // taken for the whole of the procedure, not multiple times in the below
        // if blocks!

        // When checking tokens vs the limit, do not check by checking if adding
        // the block request's values to the applicable limit: this would create
        // a scenario where a large IO enough would stall the pipeline (see
        // test_impossible_io). Instead, check if the limits are already
        // reached.

        if let Some(bw_limit) = self.bw_limit {
            if req_ref.op.sz().await.is_some() {
                let bw_tokens = self.bw_tokens.lock().await;
                if *bw_tokens >= bw_limit {
                    bw_check_ok = false;
                }
            }
        }

        if let Some(iop_limit) = self.iop_limit {
            let bytes_per_iops = self.bytes_per_iop.unwrap();
            if req_ref.op.iops(bytes_per_iops).await.is_some() {
                let iop_tokens = self.iop_tokens.lock().await;
                if *iop_tokens >= iop_limit {
                    iop_check_ok = false;
                }
            }
        }

        // If both checks pass, consume appropriate resources and return the
        // block req
        if bw_check_ok && iop_check_ok {
            if self.bw_limit.is_some() {
                if let Some(sz) = req_ref.op.sz().await {
                    let mut bw_tokens = self.bw_tokens.lock().await;
                    *bw_tokens += sz;
                }
            }

            if self.iop_limit.is_some() {
                let bytes_per_iops = self.bytes_per_iop.unwrap();
                if let Some(req_iops) = req_ref.op.iops(bytes_per_iops).await {
                    let mut iop_tokens = self.iop_tokens.lock().await;
                    *iop_tokens += req_iops;
                }
            }

            return Some(reqs.pop_front().unwrap());
        }

        // Otherwise, don't consume this block req
        None
    }

    /*
     * IOPs are IO operations per second, so leak tokens to allow that
     * through.
     */
    pub async fn leak_iop_tokens(&self, tokens: usize) {
        let mut iop_tokens = self.iop_tokens.lock().await;

        if tokens > *iop_tokens {
            *iop_tokens = 0;
        } else {
            *iop_tokens -= tokens;
        }

        // Notify to wake up recv now that there may be room.
        self.notify.notify_one();
    }

    // Leak bytes from bandwidth tokens
    pub async fn leak_bw_tokens(&self, bytes: usize) {
        let mut bw_tokens = self.bw_tokens.lock().await;

        if bytes > *bw_tokens {
            *bw_tokens = 0;
        } else {
            *bw_tokens -= bytes;
        }

        // Notify to wake up recv now that there may be room.
        self.notify.notify_one();
    }

    pub async fn query_extent_size(&self) -> Result<Block, CrucibleError> {
        let data = Arc::new(Mutex::new(Block::new(0, 9)));
        let extent_query = BlockOp::QueryExtentSize { data: data.clone() };
        self.send(extent_query).await.wait().await?;

        let result = *data.lock().await;
        Ok(result)
    }

    pub async fn query_work_queue(&self) -> Result<WQCounts, CrucibleError> {
        let wc = WQCounts {
            up_count: 0,
            ds_count: 0,
            active_count: 0,
        };

        let data = Arc::new(Mutex::new(wc));
        let qwq = BlockOp::QueryWorkQueue { data: data.clone() };
        self.send(qwq).await.wait().await.unwrap();

        let wc = data.lock().await;
        Ok(*wc)
    }

    pub async fn commit(&self) -> Result<(), CrucibleError> {
        self.send(BlockOp::Commit).await.wait().await.unwrap();
        Ok(())
    }
    // Maybe this can just be a guest specific thing, not a BlockIO
    pub async fn activate_with_gen(
        &self,
        gen: u64,
    ) -> Result<(), CrucibleError> {
        let waiter = self.send(BlockOp::GoActiveWithGen { gen }).await;
        println!("The guest has requested activation with gen:{}", gen);
        waiter.wait().await?;
        println!("The guest has finished waiting for activation with:{}", gen);
        Ok(())
    }
}

#[async_trait]
impl BlockIO for Guest {
    async fn activate(&self) -> Result<(), CrucibleError> {
        let waiter = self.send(BlockOp::GoActive).await;
        println!("The guest has requested activation");
        waiter.wait().await?;
        println!("The guest has finished waiting for activation");
        Ok(())
    }

    /// Disable any more IO from this guest and deactivate the downstairs.
    async fn deactivate(&self) -> Result<(), CrucibleError> {
        let waiter = self.send(BlockOp::Deactivate).await;
        waiter.wait().await?;
        Ok(())
    }

    async fn query_is_active(&self) -> Result<bool, CrucibleError> {
        let data = Arc::new(Mutex::new(false));
        let active_query = BlockOp::QueryGuestIOReady { data: data.clone() };
        self.send(active_query).await.wait().await?;

        let result = *data.lock().await;
        Ok(result)
    }

    async fn total_size(&self) -> Result<u64, CrucibleError> {
        let data = Arc::new(Mutex::new(0));
        let size_query = BlockOp::QueryTotalSize { data: data.clone() };
        self.send(size_query).await.wait().await?;

        let result = *data.lock().await;
        Ok(result)
    }

    async fn get_block_size(&self) -> Result<u64, CrucibleError> {
        let data = Arc::new(Mutex::new(0));
        let size_query = BlockOp::QueryBlockSize { data: data.clone() };
        self.send(size_query).await.wait().await?;

        let result = *data.lock().await;
        Ok(result)
    }

    async fn get_uuid(&self) -> Result<Uuid, CrucibleError> {
        let data = Arc::new(Mutex::new(Uuid::default()));
        let uuid_query = BlockOp::QueryUpstairsUuid { data: data.clone() };
        self.send(uuid_query).await.wait().await?;

        let result = *data.lock().await;
        Ok(result)
    }

    async fn read(
        &self,
        offset: Block,
        data: Buffer,
    ) -> Result<(), CrucibleError> {
        let bs = self.get_block_size().await?;

        if (data.len() % bs as usize) != 0 {
            crucible_bail!(DataLenUnaligned);
        }

        if offset.block_size_in_bytes() as u64 != bs {
            crucible_bail!(BlockSizeMismatch);
        }

        let rio = BlockOp::Read { offset, data };
        Ok(self.send(rio).await.wait().await?)
    }

    async fn write(
        &self,
        offset: Block,
        data: Bytes,
    ) -> Result<(), CrucibleError> {
        let bs = self.get_block_size().await?;

        if (data.len() % bs as usize) != 0 {
            crucible_bail!(DataLenUnaligned);
        }

        if offset.block_size_in_bytes() as u64 != bs {
            crucible_bail!(BlockSizeMismatch);
        }

        let wio = BlockOp::Write { offset, data };
        Ok(self.send(wio).await.wait().await?)
    }

    async fn write_unwritten(
        &self,
        offset: Block,
        data: Bytes,
    ) -> Result<(), CrucibleError> {
        let bs = self.get_block_size().await?;

        if (data.len() % bs as usize) != 0 {
            crucible_bail!(DataLenUnaligned);
        }

        if offset.block_size_in_bytes() as u64 != bs {
            crucible_bail!(BlockSizeMismatch);
        }

        let wio = BlockOp::WriteUnwritten { offset, data };
        Ok(self.send(wio).await.wait().await?)
    }

    async fn flush(
        &self,
        snapshot_details: Option<SnapshotDetails>,
    ) -> Result<(), CrucibleError> {
        Ok(self
            .send(BlockOp::Flush { snapshot_details })
            .await
            .wait()
            .await?)
    }

    async fn show_work(&self) -> Result<WQCounts, CrucibleError> {
        // Note: for this implementation, BlockOp::ShowWork will be sent and
        // processed by the Upstairs even if it isn't active.
        let wc = WQCounts {
            up_count: 0,
            ds_count: 0,
            active_count: 0,
        };

        let data = Arc::new(Mutex::new(wc));
        let sw = BlockOp::ShowWork { data: data.clone() };
        self.send(sw).await.wait().await.unwrap();

        let wc = data.lock().await;
        Ok(*wc)
    }
}

/*
 * Work Queue Counts, for debug ShowWork IO type
 */
#[derive(Debug, Copy, Clone)]
pub struct WQCounts {
    pub up_count: usize,
    pub ds_count: usize,
    pub active_count: usize,
}

impl Default for Guest {
    fn default() -> Self {
        Self::new()
    }
}

#[derive(Debug)]
struct Repair {
    repair: bool,
    client_id: u8,
    rep_id: u64,
}

/**
 * This struct holds the address of a downstairs, and the message channels
 * used to:
 * Send a message there is new work.
 * Send a message there is an activation request from the guest.
 * Send a message there is repair work to do.
 */
pub struct Target {
    ds_work_tx: mpsc::Sender<u64>,
    ds_done_tx: mpsc::Sender<u64>,
    ds_active_tx: watch::Sender<u64>,
    ds_reconcile_work_tx: watch::Sender<u64>,
}

#[derive(Debug)]
struct Condition {
    target: SocketAddr,
    connected: bool,
    client_id: u8,
}

/**
 * Send work to all the targets.
 * If a send fails, report an error.
 */
async fn send_work(t: &[Target], val: u64) {
    for (client_id, d_client) in t.iter().enumerate() {
        let res = d_client.ds_work_tx.send(val).await;
        if let Err(e) = res {
            println!(
                "ERROR {:#?} Failed to notify client {} of work {}",
                e, client_id, val,
            );
        }
    }
}

/**
 * Send reconcile work to all the targets.
 * If a send fails, report an error.
 */
fn send_reconcile_work(t: &[Target], val: u64) {
    for (client_id, d_client) in t.iter().enumerate() {
        let res = d_client.ds_reconcile_work_tx.send(val);
        if let Err(e) = res {
            println!(
                "ERROR {:#?} Failed to notify client {} of reconcile work {}",
                e, client_id, val,
            );
        }
    }
}

/**
 * Send active to all the targets.
 * If a send fails, print an error.
 */
fn send_active(t: &[Target], gen: u64) {
    for (client_id, d_client) in t.iter().enumerate() {
        // println!("#### send to client {:?}", client_id);
        let res = d_client.ds_active_tx.send(gen);
        if let Err(e) = res {
            println!(
                "ERROR {:#?} Failed 'active' notification to client {}",
                e, client_id
            );
        }
    }
}

/**
 * We listen on the ds_done channel to know when enough of the downstairs
 * requests for a downstairs work task have finished and it is time to
 * complete any buffer transfers (reads) and then notify the guest that
 * their work has been completed.
 */
async fn up_ds_listen(up: &Arc<Upstairs>, mut ds_done_rx: mpsc::Receiver<u64>) {
    /*
     * Accept _any_ ds_done message, but work on the whole list of ackable
     * work.
     */
    while ds_done_rx.recv().await.is_some() {
        debug!(up.log, "up_listen was notified");
        /*
         * XXX Do we need to hold the lock while we process all the
         * completed jobs?  We should be continuing to send message over
         * the ds_done_tx channel, so if new things show up while we
         * process the set of things we know are done now, then the
         * ds_done_rx.recv() should trigger when we loop.
         */
        let mut ack_list = up.downstairs.lock().await.ackable_work();
        /*
         * This needs some sort order.  If we are not acking things in job
         * ID order, then we must use a queue or something that will allow
         * the jobs to be acked in the order they were completed on the
         * downstairs.
         */
        ack_list.sort_unstable();

        let jobs_checked = ack_list.len();
        let mut gw = up.guest.guest_work.lock().await;
        for ds_id_done in ack_list.iter() {
            let mut ds = up.downstairs.lock().await;
            debug!(up.log, "up_listen process {}", ds_id_done);

            let done = ds.ds_active.get_mut(ds_id_done).unwrap();
            /*
             * Make sure the job state has not changed since we made the
             * list.
             */
            if done.ack_status != AckStatus::AckReady {
                info!(
                    up.log,
                    "Job {} no longer ready, skip for now", ds_id_done
                );
                continue;
            }

            let gw_id = done.guest_id;
            let ds_id = done.ds_id;
            assert_eq!(*ds_id_done, ds_id);

            let io_size = done.io_size();
            let data = done.data.take();

            ds.ack(ds_id);
            debug!(ds.log, "[A] ack job {}:{}", ds_id, gw_id);

            gw.gw_ds_complete(gw_id, ds_id, data, ds.result(ds_id), &up.log)
                .await;

            ds.cdt_gw_work_done(ds_id, gw_id, io_size, &up.stats).await;

            ds.retire_check(ds_id);
        }
        debug!(
            up.log,
            "up_listen checked {} jobs, back to waiting", jobs_checked
        );
    }
    warn!(up.log, "up_ds_listen loop done");
}

/**
 * The upstairs has received a new IO request from the guest. Here we
 * decide what to for that request.
 * For IO operations, we build the downstairs work and if required split
 * the single IO into multiple IOs to the downstairs. Once we have built
 * the work and updated the upstairs and downstairs work queues, we signal
 * to all the downstairs tasks there is new work for them to do.
 *
 * This function can be called before the upstairs is active, so any
 * operation that requires the upstairs to be active should check that
 * and report an error.
 */
async fn process_new_io(
    up: &Arc<Upstairs>,
    dst: &[Target],
    req: BlockReq,
    lastcast: &mut u64,
) {
    /*
     * If any of the submit_* functions fail to send to the downstairs, they
     * return an error.  These are reported to the Guest.
     */
    let ds_done_tx = dst[0].ds_done_tx.clone();
    match req.op() {
        /*
         * These three options can be handled by this task directly,
         * and don't require the upstairs to be fully online.
         */
        BlockOp::GoActive => {
            /*
             * If we are deactivating, then reject this re-connect and
             * let the deactivate finish.
             */
            if let Err(_e) = up.set_active_request(req).await {
                return;
            }
            // Put the req waiter into the upstairs so we have a hook on
            // who to notify when the answer comes back.
            // We must do this before we tell all the tasks for downstairs.
            let gen: u64 = *up.generation.lock().await;
            send_active(dst, gen);
        }
        BlockOp::GoActiveWithGen { gen } => {
            /*
             * If we are deactivating, then reject this re-connect and
             * let the deactivate finish.
             */
            if let Err(_e) = up.set_active_request(req).await {
                return;
            }
            up.set_generation(gen).await;
            send_active(dst, gen);
        }
        BlockOp::QueryGuestIOReady { data } => {
            *data.lock().await = up.guest_io_ready().await;
            req.send_ok().await;
        }
        BlockOp::QueryUpstairsUuid { data } => {
            *data.lock().await = up.uuid;
            req.send_ok().await;
        }
        /*
         * These options are only functional once the upstairs is
         * active and should not be accepted if we are not active.
         */
        BlockOp::Deactivate => {
            info!(up.log, "Request to deactivate this guest");
            /*
             * First do an initial check to make sure we can deactivate.
             * If we can't then return error right away.  If we don't
             * return error here, then we have started the process to
             * deactivation and need to signal all our downstairs that
             * they (may) have a flush to do.
             */
            if up.set_deactivate(Some(req), ds_done_tx).await.is_err() {
                return;
            }

            send_work(dst, *lastcast).await;
            *lastcast += 1;
        }
        BlockOp::Read { offset, data } => {
            if up
                .submit_read(offset, data, Some(req), ds_done_tx)
                .await
                .is_err()
            {
                return;
            }
            send_work(dst, *lastcast).await;
            *lastcast += 1;
        }
        BlockOp::Write { offset, data } => {
            if up
                .submit_write(offset, data, Some(req), false, ds_done_tx)
                .await
                .is_err()
            {
                return;
            }
            send_work(dst, *lastcast).await;
            *lastcast += 1;
        }
        BlockOp::WriteUnwritten { offset, data } => {
            if up
                .submit_write(offset, data, Some(req), true, ds_done_tx)
                .await
                .is_err()
            {
                return;
            }
            send_work(dst, *lastcast).await;
            *lastcast += 1;
        }
        BlockOp::Flush { snapshot_details } => {
            /*
             * Submit for read and write both check if the upstairs is
             * ready for guest IO or not.  Because the Upstairs itself can
             * call submit_flush, we have to check here that it is okay
             * to accept IO from the guest before calling a guest requested
             * flush command.
             */
            if !up.guest_io_ready().await {
                req.send_err(CrucibleError::UpstairsInactive).await;
                return;
            }

            if up
                .submit_flush(Some(req), snapshot_details, ds_done_tx)
                .await
                .is_err()
            {
                return;
            }

            send_work(dst, *lastcast).await;
            *lastcast += 1;
        }
        BlockOp::RepairOp => {
            warn!(up.log, "Ignoring external BlockOp::RepairOp");
        }
        // Query ops
        BlockOp::QueryBlockSize { data } => {
            let size = match up.ddef.lock().await.get_def() {
                Some(rd) => rd.block_size(),
                None => {
                    warn!(
                        up.log,
                        "Block size not available (active: {})",
                        up.guest_io_ready().await
                    );
                    req.send_err(CrucibleError::PropertyNotAvailable(
                        "block size".to_string(),
                    ))
                    .await;
                    return;
                }
            };
            *data.lock().await = size;
            req.send_ok().await;
        }
        BlockOp::QueryTotalSize { data } => {
            let size = match up.ddef.lock().await.get_def() {
                Some(rd) => rd.total_size(),
                None => {
                    warn!(
                        up.log,
                        "Total size not available (active: {})",
                        up.guest_io_ready().await
                    );
                    req.send_err(CrucibleError::PropertyNotAvailable(
                        "total size".to_string(),
                    ))
                    .await;
                    return;
                }
            };
            *data.lock().await = size;
            req.send_ok().await;
        }
        // Testing options
        BlockOp::QueryExtentSize { data } => {
            // Yes, test only
            let size = match up.ddef.lock().await.get_def() {
                Some(rd) => rd.extent_size(),
                None => {
                    warn!(
                        up.log,
                        "Extent size not available (active: {})",
                        up.guest_io_ready().await
                    );
                    req.send_err(CrucibleError::PropertyNotAvailable(
                        "extent size".to_string(),
                    ))
                    .await;
                    return;
                }
            };
            *data.lock().await = size;
            req.send_ok().await;
        }
        BlockOp::QueryWorkQueue { data } => {
            // TODO should this first check if the Upstairs is active?
            let ds = up.downstairs.lock().await;
            let active_count = ds
                .ds_state
                .iter()
                .filter(|state| **state == DsState::Active)
                .count();
            drop(ds);
            *data.lock().await = WQCounts {
                up_count: up.guest.guest_work.lock().await.active.len(),
                ds_count: up.downstairs.lock().await.ds_active.len(),
                active_count,
            };
            req.send_ok().await;
        }
        BlockOp::ShowWork { data } => {
            // TODO should this first check if the Upstairs is active?
            *data.lock().await = show_all_work(up).await;
            req.send_ok().await;
        }
        BlockOp::Commit => {
            if !up.guest_io_ready().await {
                req.send_err(CrucibleError::UpstairsInactive).await;
                return;
            }
            send_work(dst, *lastcast).await;
            *lastcast += 1;
        }
    }
}

/**
 * Stat counters struct used by DTrace
 */
#[derive(Clone, Debug, Serialize)]
pub struct Arg {
    up_count: u32,
    ds_count: u32,
    ds_state: Vec<DsState>,
    ds_io_count: IOStateCount,
    ds_repair: Vec<usize>,
    ds_confirm: Vec<usize>,
    ds_live_repair_completed: Vec<usize>,
    ds_live_repair_aborted: Vec<usize>,
}

/**
 * This method is a task that will loop forever and wait for three
 * downstairs to get into the ready state. We are notified of that through
 * the ds_status_rx channel.  Once we have three connections, we then also
 * listen for work requests to come over the guest channel.
 *
 * The ds_reconcile_done channel is used during reconciliation to indicate
 * to this task (in the ds_reconcile() function) that a downstairs has
 * completed a reconcile request.
 *
 * This task drives any reconciliation if necessary.  If Repair is required,
 * it happens in three phases.  Typically an interruption of repair will
 * result in things starting over, but if actual repair work to an extent
 * is completed, that extent won't need to be repaired again.
 *
 * The three phases are:
 *
 * Collect:
 * When a Downstairs connects, the Upstairs collects the gen/flush/dirty
 * (GFD) info from all extents.  This GFD information is stored and the
 * Upstairs waits for all three Downstairs to attach.
 *
 * Compare:
 * In the compare phase, the upstairs will walk the list of all extents
 * and compare the G/F/D from each of the downstairs.  When there is a
 * mismatch between downstairs (The dirty bit counts as a mismatch and will
 * force a repair even if generation and flush numbers agree). For each
 * mismatch, the upstairs determines which downstairs has the extent that
 * should be the source, and which of the other downstairs extents needs
 * repair. This list of mismatches (source, destination(s)) is collected.
 * Once an upstairs has compiled its repair list, it will then generates a
 * sequence of Upstairs ->  Downstairs repair commands to repair each
 * extent that needs to be fixed.  For a given piece of repair work, the
 * commands are:
 * - Send a flush to source extent.
 * - Close extent on all downstairs.
 * - Send repair command to destination extents (with source extent
 *   IP/Port).
 * (See DS-DS Repair)
 * - Reopen all extents.
 *
 * Repair:
 * During repair Each command issued from the upstairs must be completed
 * before the next will be sent. The Upstairs is responsible for walking
 * the repair commands and sending them to the required downstairs, and
 * waiting for them to finish.  The actual repair work for an extent
 * takes place on the downstairs being repaired.
 *
 * Repair (ds to ds)
 * Each downstairs runs a repair server (Dropshot) that listens for
 * repair requests from other downstairs.  A downstairs with an extent
 * that needs repair will contact the source downstairs and request the
 * list of files for an extent, then request each file.  Once all files
 * are local to the downstairs needing repair, it will replace the existing
 * extent files with the new ones.
 */
async fn up_listen(
    up: &Arc<Upstairs>,
    dst: Vec<Target>,
    mut ds_status_rx: mpsc::Receiver<Condition>,
    mut ds_reconcile_done_rx: mpsc::Receiver<Repair>,
    timeout: Option<u32>,
) {
    info!(up.log, "up_listen starts"; "task" => "up_listen");
    info!(up.log, "Wait for all three downstairs to come online");
    let flush_timeout = timeout.unwrap_or(5);
    info!(up.log, "Flush timeout: {}", flush_timeout);
    let mut lastcast = 1;

    /*
     * If this guest was configured with an IOPs or BW limit, one branch of
     * the loop below has to leak tokens. Leak every LEAK_MS
     * milliseconds.
     */
    const LEAK_MS: usize = 1000;

    let leak_tick = tokio::time::Duration::from_millis(LEAK_MS as u64);
    let mut leak_deadline = Instant::now().checked_add(leak_tick).unwrap();

    up.stat_update("start").await;
    let mut flush_check = deadline_secs(flush_timeout.into());
    let mut show_work_interval = deadline_secs(5);
    let mut repair_check_interval = deadline_secs(60);
    let mut repair_check = false;
    loop {
        /*
         * Wait for all three downstairs to connect (for each region set).
         * Once we have all three, try to reconcile them.
         * Once all downstairs are reconciled, we can start taking IO.
         */
        tokio::select! {
            c = ds_status_rx.recv() => {
                if let Some(c) = c {
                    info!(
                        up.log,
                        "[{}] {} task reports connection:{:?}",
                        c.client_id, c.target, c.connected,
                    );
                    up.ds_state_show().await;
                    /*
                     * If this just connected, see if we now have enough
                     * downstairs to make a valid region set.
                     */
                    if c.connected {
                        if let Err(e) = up.connect_region_set(
                            &dst,
                            &mut lastcast,
                            &mut ds_reconcile_done_rx,
                        ).await {
                            error!(
                                up.log,
                                "Reconciliation attempt reported error {}",
                                e
                            );
                        } else {
                            // Set check for repair here.
                            info!(up.log, "Set check for repair");
                            repair_check = true;
                            repair_check_interval = deadline_secs(1);
                        }
                    } else {
                        info!(
                            up.log,
                            "[{}] {} task reports offline",
                            c.client_id, c.target,
                        );
                    }
                } else {
                    /*
                     * This message channel should only return None if we
                     * are in the process of shutting down.  Log a message
                     * here and let the shutdown finish.  If there is a
                     * bug somewhere, at least we are leaving this
                     * breadcrumb behind.
                     */
                    warn!(up.log, "up_listen reports status_rx -> None ");
                }
            }
            req = up.guest.recv() => {
                process_new_io(up, &dst, req, &mut lastcast).await;
            }
            _ = sleep_until(repair_check_interval), if repair_check => {
                match check_for_repair(up, &dst).await {
                    RepairCheck::RepairStarted => {
                        repair_check = false;
                        info!(up.log, "Live Repair started");
                    },
                    RepairCheck::NoRepairNeeded => {
                        repair_check = false;
                    },
                    RepairCheck::RepairInProgress => {
                        repair_check = true;
                        repair_check_interval = deadline_secs(60);
                        info!(up.log, "Live Repair in progress, try again");
                    },
                    RepairCheck::InvalidState => {
                        repair_check = false;
                    }
                }
            }
            _ = sleep_until(leak_deadline) => {
                if let Some(iop_limit) = up.guest.get_iop_limit() {
                    let tokens = iop_limit / (1000 / LEAK_MS);
                    up.guest.leak_iop_tokens(tokens).await;
                }

                if let Some(bw_limit) = up.guest.get_bw_limit() {
                    let tokens = bw_limit / (1000 / LEAK_MS);
                    up.guest.leak_bw_tokens(tokens).await;
                }

                leak_deadline = Instant::now().checked_add(leak_tick).unwrap();
            }
            _ = sleep_until(flush_check) => {
                /*
                 * This must fire every "flush_check" seconds to make sure
                 * we don't leave any work in the work queues longer
                 * than necessary.
                 */
                if up.flush_needed().await {
                    if let Err(e) = up.submit_flush(
                        None,
                        None,
                        dst[0].ds_done_tx.clone()
                    ).await {
                        error!(up.log, "flush send failed:{:?}", e);
                        // XXX What to do here?
                    } else {
                        send_work(&dst, 1).await;
                    }
                }
                /*
                 * Since this should run every time we check for
                 * a flush, we can also use this to update the dtrace
                 * counters with some regularity.
                 */
                up.stat_update("loop").await;

                flush_check = deadline_secs(flush_timeout.into());
            }
            _ = sleep_until(show_work_interval) => {
                // show_all_work(up).await;
                show_work_interval = deadline_secs(5);
            }
        }
    }
}

/*
 * This is the main upstairs task that starts all the other async tasks. The
 * final step is to call up_listen() which will coordinate the connection to
 * the downstairs and start listening for incoming IO from the guest when the
 * time is ready. It will return Ok with a join handle if every required task
 * was successfully launched, and Err otherwise.
 */
pub async fn up_main(
    opt: CrucibleOpts,
    gen: u64,
    region_def: Option<RegionDefinition>,
    guest: Arc<Guest>,
    producer_registry: Option<ProducerRegistry>,
) -> Result<tokio::task::JoinHandle<()>> {
    register_probes().unwrap();
    let decorator = slog_term::TermDecorator::new().build();
    let drain = slog_term::FullFormat::new(decorator)
        .build()
        .filter_level(slog::Level::Info)
        .fuse();
    let drain = slog_async::Async::new(drain).build().fuse();
    let (drain, registration) = with_drain(drain);
    if let ProbeRegistration::Failed(ref e) = registration {
        panic!("Failed to register probes: {:#?}", e);
    }
    let log = Logger::root(drain.fuse(), o!());
    info!(log, "Upstairs starts");

    /*
     * Build the Upstairs struct that we use to share data between
     * the different async tasks
     */
    let up = Upstairs::new(&opt, gen, region_def, guest, log);

    /*
     * Use this channel to receive updates on target status from each task
     * we create to connect to a downstairs.
     */
    let (ds_status_tx, ds_status_rx) = mpsc::channel::<Condition>(32);

    /*
     * Use this channel to receive updates on the completion of reconcile
     * work requests.
     */
    let (ds_reconcile_done_tx, ds_reconcile_done_rx) =
        mpsc::channel::<Repair>(32);

    /*
     * Use this channel to indicate in the upstairs that all downstairs
     * operations for a specific request have completed.
     */
    let (ds_done_tx, ds_done_rx) = mpsc::channel(500); // XXX 500?

    /*
     * spawn a task to listen for ds completed work which will then
     * take care of transitioning guest work structs to done.
     */
    let upc = Arc::clone(&up);
    tokio::spawn(async move {
        up_ds_listen(&upc, ds_done_rx).await;
    });

    if let Some(pr) = producer_registry {
        let up_oxc = Arc::clone(&up);
        let ups = up_oxc.stats.clone();
        if let Err(e) = pr.register_producer(ups) {
            error!(up_oxc.log, "Failed to register metric producer: {}", e);
        }
    }

    let tls_context = if let Some(cert_pem_path) = opt.cert_pem {
        let key_pem_path = opt.key_pem.unwrap();
        let root_cert_pem_path = opt.root_cert_pem.unwrap();

        let tls_context = crucible_common::x509::TLSContext::from_paths(
            &cert_pem_path,
            &key_pem_path,
            &root_cert_pem_path,
        )?;

        Some(tls_context)
    } else {
        None
    };
    let tls_context = Arc::new(tokio::sync::Mutex::new(tls_context));

    /*
     * Create one downstairs task structure (dst) for the three downstairs
     * tasks.
     */
    let mut dst = Vec::new();
    for client_id in 0..3 {
        /*
         * Create the channel that we will use to request that the loop
         * check for work to do in the central structure.
         */
        let (ds_work_tx, ds_work_rx) = mpsc::channel(500);
        /*
         * Create the channel used to submit reconcile work to each
         * downstairs (when work is required).
         */
        let (ds_reconcile_work_tx, ds_reconcile_work_rx) = watch::channel(1);

        // Notify when it's time to go active.
        let (ds_active_tx, ds_active_rx) = watch::channel(0);

        let up = Arc::clone(&up);
        let up_coms = UpComs {
            client_id,
            ds_work_rx,
            ds_status_tx: ds_status_tx.clone(),
            ds_done_tx: ds_done_tx.clone(),
            ds_active_rx,
            ds_reconcile_work_rx,
            ds_reconcile_done_tx: ds_reconcile_done_tx.clone(),
        };
        let tls_context = tls_context.clone();
        tokio::spawn(async move {
            looper(tls_context, &up, up_coms).await;
        });

        dst.push(Target {
            ds_work_tx,
            ds_done_tx: ds_done_tx.clone(),
            ds_active_tx,
            ds_reconcile_work_tx,
        });
    }

    // Drop here, otherwise receivers will be kept waiting if looper quits
    drop(ds_done_tx);
    drop(ds_status_tx);
    drop(ds_reconcile_done_tx);

    // If requested, start the control http server on the given address:port
    if let Some(control) = opt.control {
        let upi = Arc::clone(&up);
        tokio::spawn(async move {
            let r = control::start(&upi, control).await;
            info!(upi.log, "Control HTTP task finished with {:?}", r);
        });
    }

    let flush_timeout = opt.flush_timeout;
    let join_handle = tokio::spawn(async move {
        /*
         * The final step is to call this function to wait for our downstairs
         * tasks to connect to their respective downstairs instance.
         * Once connected, we then take work requests from the guest and
         * submit them into the upstairs
         */
        up_listen(&up, dst, ds_status_rx, ds_reconcile_done_rx, flush_timeout)
            .await
    });

    Ok(join_handle)
}

/*
 * Create a write DownstairsIO structure from an EID, and offset, and
 * the data buffer
 *
 * The is_write_unwritten bool indicates if this write is a regular
 * write (false) or a write_unwritten write (true) and allows us to
 * construct the proper IOop to submit to the downstairs.
 */
fn create_write_eob(
    ds_id: u64,
    dependencies: Vec<u64>,
    gw_id: u64,
    writes: Vec<crucible_protocol::Write>,
    is_write_unwritten: bool,
    impacted_blocks: ImpactedBlocks,
) -> DownstairsIO {
    /*
     * Note to self:  Should the dependency list cover everything since
     * the last flush, or everything that is currently outstanding?
     */
    let awrite = if is_write_unwritten {
        IOop::WriteUnwritten {
            dependencies,
            writes,
        }
    } else {
        IOop::Write {
            dependencies,
            writes,
        }
    };

    let mut state = HashMap::new();
    for cl in 0..3 {
        state.insert(cl, IOState::New);
    }

    DownstairsIO {
        ds_id,
        guest_id: gw_id,
        work: awrite,
        state,
        ack_status: AckStatus::NotAcked,
        replay: false,
        data: None,
        read_response_hashes: Vec::new(),
        impacted_blocks,
    }
}

/*
 * Create a write DownstairsIO structure from an EID, and offset, and the
 * data buffer. Used for converting a guest IO read request into a
 * DownstairsIO that the downstairs can understand.
 */
fn create_read_eob(
    ds_id: u64,
    dependencies: Vec<u64>,
    gw_id: u64,
    requests: Vec<ReadRequest>,
    impacted_blocks: ImpactedBlocks,
) -> DownstairsIO {
    let aread = IOop::Read {
        dependencies,
        requests,
    };

    let mut state = HashMap::new();
    for cl in 0..3 {
        state.insert(cl, IOState::New);
    }

    DownstairsIO {
        ds_id,
        guest_id: gw_id,
        work: aread,
        state,
        ack_status: AckStatus::NotAcked,
        replay: false,
        data: None,
        read_response_hashes: Vec::new(),
        impacted_blocks,
    }
}

/*
 * Create a flush DownstairsIO structure.
 */
#[allow(clippy::too_many_arguments)]
fn create_flush(
    ds_id: u64,
    dependencies: Vec<u64>,
    flush_number: u64,
    guest_id: u64,
    gen_number: u64,
    snapshot_details: Option<SnapshotDetails>,
    impacted_blocks: ImpactedBlocks,
    extent_limit: Option<usize>,
) -> DownstairsIO {
    let flush = IOop::Flush {
        dependencies,
        flush_number,
        gen_number,
        snapshot_details,
        extent_limit,
    };

    let mut state = HashMap::new();
    for cl in 0..3 {
        state.insert(cl, IOState::New);
    }
    DownstairsIO {
        ds_id,
        guest_id,
        work: flush,
        state,
        ack_status: AckStatus::NotAcked,
        replay: false,
        data: None,
        read_response_hashes: Vec::new(),
        impacted_blocks,
    }
}

/*
 * Debug function to display the work hashmap with status for all three of
 * the clients.
 */
async fn show_all_work(up: &Arc<Upstairs>) -> WQCounts {
    let gior = up.guest_io_ready().await;
    let up_count = up.guest.guest_work.lock().await.active.len();

    let mut ds = up.downstairs.lock().await;
    let mut kvec: Vec<u64> = ds.ds_active.keys().cloned().collect::<Vec<u64>>();
    println!(
        "----------------------------------------------------------------"
    );
    println!(
        " Crucible gen:{} GIO:{} \
        work queues:  Upstairs:{}  downstairs:{}",
        up.get_generation().await,
        gior,
        up_count,
        kvec.len(),
    );
    if kvec.is_empty() {
        if up_count != 0 {
            show_guest_work(&up.guest).await;
        }
    } else {
        println!(
            "{0:>5} {1:>8} {2:>5} {3:>7} {4:>7} {5:>5} {6:>5} {7:>5} {8:>7}",
            "GW_ID",
            "ACK",
            "DSID",
            "TYPE",
            "BLOCKS",
            "DS:0",
            "DS:1",
            "DS:2",
            "REPLAY",
        );

        kvec.sort_unstable();
        for id in kvec.iter() {
            let job = ds.ds_active.get(id).unwrap();
            let ack = job.ack_status;

            let (job_type, num_blocks): (String, usize) = match &job.work {
                IOop::Read {
                    dependencies: _dependencies,
                    requests,
                } => {
                    let job_type = "Read".to_string();
                    let num_blocks = requests.len();
                    (job_type, num_blocks)
                }
                IOop::Write {
                    dependencies: _dependencies,
                    writes,
                } => {
                    let job_type = "Write".to_string();
                    let mut num_blocks = 0;

                    for write in writes {
                        let block_size = write.offset.block_size_in_bytes();
                        num_blocks += write.data.len() / block_size as usize;
                    }

                    (job_type, num_blocks)
                }
                IOop::WriteUnwritten {
                    dependencies: _dependencies,
                    writes,
                } => {
                    let job_type = "WriteU".to_string();
                    let mut num_blocks = 0;

                    for write in writes {
                        let block_size = write.offset.block_size_in_bytes();
                        num_blocks += write.data.len() / block_size as usize;
                    }

                    (job_type, num_blocks)
                }
                IOop::Flush {
                    dependencies: _dependencies,
                    flush_number: _flush_number,
                    gen_number: _gen_number,
                    snapshot_details: _,
                    extent_limit: _,
                } => {
                    let job_type = "Flush".to_string();
                    (job_type, 0)
                }
                IOop::ExtentClose {
                    dependencies: _,
                    extent,
                } => {
                    let job_type = "EClose".to_string();
                    (job_type, *extent)
                }
                IOop::ExtentFlushClose {
                    dependencies: _,
                    extent,
                    flush_number: _,
                    gen_number: _,
                    source_downstairs: _,
                    repair_downstairs: _,
                } => {
                    let job_type = "FClose".to_string();
                    (job_type, *extent)
                }
                IOop::ExtentLiveRepair {
                    dependencies: _,
                    extent,
                    source_downstairs: _,
                    source_repair_address: _,
                    repair_downstairs: _,
                } => {
                    let job_type = "Repair".to_string();
                    (job_type, *extent)
                }
                IOop::ExtentLiveReopen {
                    dependencies: _,
                    extent,
                } => {
                    let job_type = "Reopen".to_string();
                    (job_type, *extent)
                }
                IOop::ExtentLiveNoOp { dependencies: _ } => {
                    let job_type = "NoOp".to_string();
                    (job_type, 0)
                }
            };

            print!(
                "{0:>5} {1:>8} {2:>5} {3:>7} {4:>7}",
                job.guest_id, ack, id, job_type, num_blocks
            );

            for cid in 0..3 {
                let state = job.state.get(&cid);
                match state {
                    Some(state) => {
                        // XXX I have no idea why this is two spaces instead of
                        // one...
                        print!("  {0:>5}", state);
                    }
                    _x => {
                        print!("  {0:>5}", "????");
                    }
                }
            }
            print!(" {0:>6}", job.replay);

            println!();
        }
        ds.io_state_count.show_all();
        print!("Last Flush: ");
        for lf in ds.ds_last_flush.iter() {
            print!("{} ", lf);
        }
        println!();
    }

    let done = ds.completed.to_vec();
    let mut count = 0;
    print!("Downstairs last five completed:");
    for j in done.iter().rev() {
        count += 1;
        print!(" {:4}", j);
        if count > 5 {
            break;
        }
    }
    println!();
    let active_count = ds
        .ds_state
        .iter()
        .filter(|state| **state == DsState::Active)
        .count();
    drop(ds);

    let up_done = up.guest.guest_work.lock().await.completed.to_vec();
    print!("Upstairs last five completed:  ");
    let mut count = 0;
    for j in up_done.iter().rev() {
        count += 1;
        print!(" {:4}", j);
        if count > 5 {
            break;
        }
    }
    println!();
    drop(up_done);

    WQCounts {
        up_count,
        ds_count: kvec.len(),
        active_count,
    }
}

/*
 * Debug function to dump the guest work structure.
 * This does a bit while holding the mutex, so don't expect performance
 * to get better when calling it.
 *
 * TODO: make this one big dump, where we include the up.work.active
 * printing for each guest_work. It will be much more dense, but require
 * holding both locks for the duration.
 */
async fn show_guest_work(guest: &Arc<Guest>) -> usize {
    println!("Guest work:  Active and Completed Jobs:");
    let gw = guest.guest_work.lock().await;
    let mut kvec: Vec<u64> = gw.active.keys().cloned().collect::<Vec<u64>>();
    kvec.sort_unstable();
    for id in kvec.iter() {
        let job = gw.active.get(id).unwrap();
        println!(
            "GW_JOB active:[{:04}] S:{:?} C:{:?} ",
            id, job.submitted, job.completed
        );
    }
    let done = gw.completed.to_vec();
    println!("GW_JOB completed count:{:?} ", done.len());
    kvec.len()
}<|MERGE_RESOLUTION|>--- conflicted
+++ resolved
@@ -7063,30 +7063,18 @@
          * we already received, because it may never come back.
          */
         let ds_state = ds.ds_state[client_id as usize];
-<<<<<<< HEAD
         match ds_state {
             DsState::Active | DsState::Repair | DsState::LiveRepair => {}
             _ => {
                 warn!(
                     self.log,
-                    "[{}] {} WARNING finish job {} when downstairs state:{:?}",
+                    "[{}] {} WARNING finish job {} when downstairs state:{}",
                     client_id,
                     self.uuid,
                     ds_id,
                     ds_state
                 );
             }
-=======
-        if ds_state != DsState::Active && ds_state != DsState::Repair {
-            warn!(
-                self.log,
-                "[{}] {} WARNING finish job {} when downstairs state:{}",
-                client_id,
-                self.uuid,
-                ds_id,
-                ds_state
-            );
->>>>>>> d914485f
         }
 
         // Mark this ds_id for the client_id as completed.
