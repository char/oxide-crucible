--- conflicted
+++ resolved
@@ -1469,13 +1469,8 @@
                                     &mut ds,
                                     up_state,
                                     up_coms.client_id,
-<<<<<<< HEAD
                                     DsState::LiveRepairReady,
-                                ).await;
-=======
-                                    DsState::OnlineRepairReady,
                                 );
->>>>>>> 5d869073
                             }
                             _ => {
                                 panic!(
